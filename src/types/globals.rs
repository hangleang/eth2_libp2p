--- conflicted
+++ resolved
@@ -3,31 +3,15 @@
 use crate::peer_manager::peerdb::PeerDB;
 use crate::rpc::{MetaData, MetaDataV3};
 use crate::types::{BackFillState, SyncState};
-<<<<<<< HEAD
 use crate::{Client, Enr, EnrExt, GossipTopic, Multiaddr, NetworkConfig, PeerId};
 use itertools::Itertools as _;
-=======
-use crate::EnrExt;
-use crate::{Client, Eth2Enr};
-use crate::{Enr, GossipTopic, Multiaddr, PeerId};
-use helper_functions::misc;
-use itertools::Itertools;
->>>>>>> 8c1cfa9e
 use parking_lot::RwLock;
-use ssz::Uint256;
 use std::collections::HashSet;
 use std::sync::Arc;
-<<<<<<< HEAD
 use std_ext::ArcExt as _;
 use types::config::Config as ChainConfig;
 use types::eip7594::ColumnIndex;
 use types::phase0::primitives::SubnetId;
-=======
-use types::{
-    config::Config as ChainConfig,
-    eip7594::{ColumnIndex, DataColumnSubnetId},
-};
->>>>>>> 8c1cfa9e
 
 pub struct NetworkGlobals {
     /// Ethereum chain configuration. Immutable after initialization.
@@ -54,11 +38,7 @@
     /// Target subnet peers.
     pub target_subnet_peers: usize,
     /// Network-related configuration. Immutable after initialization.
-<<<<<<< HEAD
     pub network_config: Arc<NetworkConfig>,
-=======
-    pub config: Arc<ChainConfig>,
->>>>>>> 8c1cfa9e
 }
 
 impl NetworkGlobals {
@@ -70,11 +50,7 @@
         disable_peer_scoring: bool,
         target_subnet_peers: usize,
         log: &slog::Logger,
-<<<<<<< HEAD
         network_config: Arc<NetworkConfig>,
-=======
-        config: Arc<ChainConfig>,
->>>>>>> 8c1cfa9e
     ) -> Self {
         let (sampling_subnets, sampling_columns) = if config.is_eip7594_fork_epoch_set() {
             let node_id = enr.node_id().raw();
@@ -118,11 +94,7 @@
             sampling_subnets,
             sampling_columns,
             target_subnet_peers,
-<<<<<<< HEAD
             network_config,
-=======
-            config,
->>>>>>> 8c1cfa9e
         }
     }
 
@@ -193,68 +165,20 @@
         std::mem::replace(&mut *self.sync_state.write(), new_state)
     }
 
-<<<<<<< HEAD
     /// Returns a connected peer that:
     /// 1. is connected
     /// 2. assigned to custody the column based on it's `custody_subnet_count` from ENR or metadata
-=======
-    /// Get subnet sampling size to custody data column sidecars
-    /// get custody subnet count from Metadata cache.
-    /// if not available, get from `csc` field of ENR object instead.
-    /// then, compare with max(config.samples_per_slot, custody_subnet_count)
-    pub fn subnet_sampling_size(&self, enr: Enr) -> u64 {
-        let custody_subnet_count = self
-            .local_metadata
-            .read()
-            .custody_subnet_count()
-            .unwrap_or_else(|| {
-                enr.custody_subnet_count(&self.config)
-                    .expect("custody subnet count must be set if PeerDAS is scheduled")
-            });
-
-        custody_subnet_count.max(self.config.samples_per_slot)
-    }
-
-    /// Compute custody data columns the node is assigned to custody.
-    pub fn custody_columns(&self) -> Vec<ColumnIndex> {
-        let enr = self.local_enr();
-        let node_id = Uint256::from_be_bytes(enr.node_id().raw());
-        // TODO(das): cache this number at start-up to not make this fallible
-        let subnet_sampling_size = self.subnet_sampling_size(enr);
-        eip_7594::get_custody_columns(node_id, subnet_sampling_size, &self.config).collect_vec()
-    }
-
-    /// Compute custody data column subnets the node is assigned to custody.
-    pub fn custody_subnets(&self) -> impl Iterator<Item = DataColumnSubnetId> {
-        let enr = self.local_enr();
-        let node_id = Uint256::from_be_bytes(enr.node_id().raw());
-        let subnet_sampling_size = self.subnet_sampling_size(enr);
-        eip_7594::get_custody_subnets(node_id, subnet_sampling_size, &self.config)
-    }
-
-    /// Returns a connected peer that:
-    /// 1. is connected
-    /// 2. assigned to custody the column based on it's `custody_subnet_count` from metadata
->>>>>>> 8c1cfa9e
     /// 3. has a good score
     pub fn custody_peers_for_column(&self, column_index: ColumnIndex) -> Vec<PeerId> {
         self.peers
             .read()
-<<<<<<< HEAD
             .good_custody_subnet_peer(from_column_index(column_index as usize, &self.config))
-=======
-            .good_custody_subnet_peer(misc::compute_subnet_for_data_column_sidecar(
-                column_index,
-                &self.config,
-            ))
->>>>>>> 8c1cfa9e
             .cloned()
             .collect::<Vec<_>>()
     }
 
     /// TESTING ONLY. Build a dummy NetworkGlobals instance.
     pub fn new_test_globals(
-<<<<<<< HEAD
         chain_config: Arc<ChainConfig>,
         trusted_peers: Vec<PeerId>,
         log: &slog::Logger,
@@ -282,12 +206,6 @@
         metadata: MetaData,
         log: &slog::Logger,
         network_config: Arc<NetworkConfig>,
-=======
-        trusted_peers: Vec<PeerId>,
-        custody_subnet_count: u64,
-        log: &slog::Logger,
-        config: &Arc<ChainConfig>,
->>>>>>> 8c1cfa9e
     ) -> NetworkGlobals {
         use crate::CombinedKeyExt;
         let keypair = libp2p::identity::secp256k1::Keypair::generate();
@@ -296,21 +214,11 @@
         NetworkGlobals::new(
             chain_config,
             enr,
-<<<<<<< HEAD
             metadata,
-=======
-            MetaData::V3(MetaDataV3 {
-                seq_number: 0,
-                attnets: Default::default(),
-                syncnets: Default::default(),
-                custody_subnet_count,
-            }),
->>>>>>> 8c1cfa9e
             trusted_peers,
             false,
             3,
             log,
-<<<<<<< HEAD
             network_config,
         )
     }
@@ -400,64 +308,3 @@
 //         })
 //     }
 // }
-=======
-            config.clone(),
-        )
-    }
-}
-
-#[cfg(test)]
-mod test {
-    use crate::NetworkGlobals;
-    use slog::{o, Drain};
-    use std::sync::Arc;
-    use typenum::Unsigned as _;
-    use types::{config::Config as ChainConfig, eip7594::NumberOfColumns};
-
-    pub fn build_log(level: slog::Level, enabled: bool) -> slog::Logger {
-        let decorator = slog_term::TermDecorator::new().build();
-        let drain = slog_term::FullFormat::new(decorator).build().fuse();
-        let drain = slog_async::Async::new(drain).build().fuse();
-
-        if enabled {
-            slog::Logger::root(drain.filter_level(level).fuse(), o!())
-        } else {
-            slog::Logger::root(drain.filter(|_| false).fuse(), o!())
-        }
-    }
-
-    #[test]
-    fn test_custody_count_default() {
-        let log = build_log(slog::Level::Debug, false);
-        let config = Arc::new(ChainConfig::default());
-        let default_custody_requirement_column_count = NumberOfColumns::U64
-            / config.data_column_sidecar_subnet_count
-            * config.custody_requirement;
-
-        let globals = NetworkGlobals::new_test_globals(
-            vec![],
-            default_custody_requirement_column_count,
-            &log,
-            &config,
-        );
-        let columns = globals.custody_columns();
-
-        assert_eq!(columns.len(), config.samples_per_slot as usize);
-    }
-
-    #[test]
-    fn test_custody_all_columns() {
-        let log = build_log(slog::Level::Debug, false);
-        let config = Arc::new(ChainConfig::default());
-        let globals = NetworkGlobals::new_test_globals(
-            vec![],
-            config.data_column_sidecar_subnet_count,
-            &log,
-            &config,
-        );
-        let columns = globals.custody_columns();
-
-        assert_eq!(columns.len(), NumberOfColumns::USIZE,);
-    }
-}
->>>>>>> 8c1cfa9e
