--- conflicted
+++ resolved
@@ -26,23 +26,6 @@
     pub max_rpc_size: usize,
 }
 
-<<<<<<< HEAD
-=======
-#[derive(Debug, Clone, PartialEq)]
-pub enum OutboundRequest<P: Preset> {
-    Status(StatusMessage),
-    Goodbye(GoodbyeReason),
-    BlocksByRange(OldBlocksByRangeRequest),
-    BlocksByRoot(BlocksByRootRequest),
-    BlobsByRange(BlobsByRangeRequest),
-    BlobsByRoot(BlobsByRootRequest),
-    DataColumnsByRange(DataColumnsByRangeRequest),
-    DataColumnsByRoot(DataColumnsByRootRequest),
-    Ping(Ping),
-    MetaData(MetadataRequest<P>),
-}
-
->>>>>>> 8c1cfa9e
 impl<P: Preset> UpgradeInfo for OutboundRequestContainer<P> {
     type Info = ProtocolId;
     type InfoIter = Vec<Self::Info>;
@@ -53,136 +36,6 @@
     }
 }
 
-<<<<<<< HEAD
-=======
-/// Implements the encoding per supported protocol for `RPCRequest`.
-impl<P: Preset> OutboundRequest<P> {
-    pub fn supported_protocols(&self) -> Vec<ProtocolId> {
-        match self {
-            // add more protocols when versions/encodings are supported
-            OutboundRequest::Status(_) => vec![ProtocolId::new(
-                SupportedProtocol::StatusV1,
-                Encoding::SSZSnappy,
-            )],
-            OutboundRequest::Goodbye(_) => vec![ProtocolId::new(
-                SupportedProtocol::GoodbyeV1,
-                Encoding::SSZSnappy,
-            )],
-            OutboundRequest::BlocksByRange(_) => vec![
-                ProtocolId::new(SupportedProtocol::BlocksByRangeV2, Encoding::SSZSnappy),
-                ProtocolId::new(SupportedProtocol::BlocksByRangeV1, Encoding::SSZSnappy),
-            ],
-            OutboundRequest::BlocksByRoot(_) => vec![
-                ProtocolId::new(SupportedProtocol::BlocksByRootV2, Encoding::SSZSnappy),
-                ProtocolId::new(SupportedProtocol::BlocksByRootV1, Encoding::SSZSnappy),
-            ],
-            OutboundRequest::BlobsByRange(_) => vec![ProtocolId::new(
-                SupportedProtocol::BlobsByRangeV1,
-                Encoding::SSZSnappy,
-            )],
-            OutboundRequest::BlobsByRoot(_) => vec![ProtocolId::new(
-                SupportedProtocol::BlobsByRootV1,
-                Encoding::SSZSnappy,
-            )],
-            OutboundRequest::DataColumnsByRoot(_) => vec![ProtocolId::new(
-                SupportedProtocol::DataColumnsByRootV1,
-                Encoding::SSZSnappy,
-            )],
-            OutboundRequest::DataColumnsByRange(_) => vec![ProtocolId::new(
-                SupportedProtocol::DataColumnsByRangeV1,
-                Encoding::SSZSnappy,
-            )],
-            OutboundRequest::Ping(_) => vec![ProtocolId::new(
-                SupportedProtocol::PingV1,
-                Encoding::SSZSnappy,
-            )],
-            OutboundRequest::MetaData(_) => vec![
-                ProtocolId::new(SupportedProtocol::MetaDataV3, Encoding::SSZSnappy),
-                ProtocolId::new(SupportedProtocol::MetaDataV2, Encoding::SSZSnappy),
-                ProtocolId::new(SupportedProtocol::MetaDataV1, Encoding::SSZSnappy),
-            ],
-        }
-    }
-    /* These functions are used in the handler for stream management */
-
-    /// Maximum number of responses expected for this request.
-    pub fn max_responses(&self) -> u64 {
-        match self {
-            OutboundRequest::Status(_) => 1,
-            OutboundRequest::Goodbye(_) => 0,
-            OutboundRequest::BlocksByRange(req) => req.count(),
-            OutboundRequest::BlocksByRoot(req) => req.len() as u64,
-            OutboundRequest::BlobsByRange(req) => req.max_blobs_requested::<P>(),
-            OutboundRequest::BlobsByRoot(req) => req.blob_ids.len() as u64,
-            OutboundRequest::DataColumnsByRoot(req) => req.data_column_ids.len() as u64,
-            OutboundRequest::DataColumnsByRange(req) => req.max_requested::<P>(),
-            OutboundRequest::Ping(_) => 1,
-            OutboundRequest::MetaData(_) => 1,
-        }
-    }
-
-    pub fn expect_exactly_one_response(&self) -> bool {
-        match self {
-            OutboundRequest::Status(_) => true,
-            OutboundRequest::Goodbye(_) => false,
-            OutboundRequest::BlocksByRange(_) => false,
-            OutboundRequest::BlocksByRoot(_) => false,
-            OutboundRequest::BlobsByRange(_) => false,
-            OutboundRequest::BlobsByRoot(_) => false,
-            OutboundRequest::DataColumnsByRoot(_) => false,
-            OutboundRequest::DataColumnsByRange(_) => false,
-            OutboundRequest::Ping(_) => true,
-            OutboundRequest::MetaData(_) => true,
-        }
-    }
-
-    /// Gives the corresponding `SupportedProtocol` to this request.
-    pub fn versioned_protocol(&self) -> SupportedProtocol {
-        match self {
-            OutboundRequest::Status(_) => SupportedProtocol::StatusV1,
-            OutboundRequest::Goodbye(_) => SupportedProtocol::GoodbyeV1,
-            OutboundRequest::BlocksByRange(req) => match req {
-                OldBlocksByRangeRequest::V1(_) => SupportedProtocol::BlocksByRangeV1,
-                OldBlocksByRangeRequest::V2(_) => SupportedProtocol::BlocksByRangeV2,
-            },
-            OutboundRequest::BlocksByRoot(req) => match req {
-                BlocksByRootRequest::V1(_) => SupportedProtocol::BlocksByRootV1,
-                BlocksByRootRequest::V2(_) => SupportedProtocol::BlocksByRootV2,
-            },
-            OutboundRequest::BlobsByRange(_) => SupportedProtocol::BlobsByRangeV1,
-            OutboundRequest::BlobsByRoot(_) => SupportedProtocol::BlobsByRootV1,
-            OutboundRequest::DataColumnsByRoot(_) => SupportedProtocol::DataColumnsByRootV1,
-            OutboundRequest::DataColumnsByRange(_) => SupportedProtocol::DataColumnsByRangeV1,
-            OutboundRequest::Ping(_) => SupportedProtocol::PingV1,
-            OutboundRequest::MetaData(req) => match req {
-                MetadataRequest::V1(_) => SupportedProtocol::MetaDataV1,
-                MetadataRequest::V2(_) => SupportedProtocol::MetaDataV2,
-                MetadataRequest::V3(_) => SupportedProtocol::MetaDataV3,
-            },
-        }
-    }
-
-    /// Returns the `ResponseTermination` type associated with the request if a stream gets
-    /// terminated.
-    pub fn stream_termination(&self) -> ResponseTermination {
-        match self {
-            // this only gets called after `multiple_responses()` returns true. Therefore, only
-            // variants that have `multiple_responses()` can have values.
-            OutboundRequest::BlocksByRange(_) => ResponseTermination::BlocksByRange,
-            OutboundRequest::BlocksByRoot(_) => ResponseTermination::BlocksByRoot,
-            OutboundRequest::BlobsByRange(_) => ResponseTermination::BlobsByRange,
-            OutboundRequest::BlobsByRoot(_) => ResponseTermination::BlobsByRoot,
-            OutboundRequest::DataColumnsByRoot(_) => ResponseTermination::DataColumnsByRoot,
-            OutboundRequest::DataColumnsByRange(_) => ResponseTermination::DataColumnsByRange,
-            OutboundRequest::Status(_) => unreachable!(),
-            OutboundRequest::Goodbye(_) => unreachable!(),
-            OutboundRequest::Ping(_) => unreachable!(),
-            OutboundRequest::MetaData(_) => unreachable!(),
-        }
-    }
-}
-
->>>>>>> 8c1cfa9e
 /* RPC Response type - used for outbound upgrades */
 
 /* Outbound upgrades */
@@ -216,26 +69,4 @@
         }
         .boxed()
     }
-<<<<<<< HEAD
-=======
 }
-
-impl<P: Preset> std::fmt::Display for OutboundRequest<P> {
-    fn fmt(&self, f: &mut std::fmt::Formatter<'_>) -> std::fmt::Result {
-        match self {
-            OutboundRequest::Status(status) => write!(f, "Status Message: {}", status),
-            OutboundRequest::Goodbye(reason) => write!(f, "Goodbye: {}", reason),
-            OutboundRequest::BlocksByRange(req) => write!(f, "Blocks by range: {}", req),
-            OutboundRequest::BlocksByRoot(req) => write!(f, "Blocks by root: {:?}", req),
-            OutboundRequest::BlobsByRange(req) => write!(f, "Blobs by range: {:?}", req),
-            OutboundRequest::BlobsByRoot(req) => write!(f, "Blobs by root: {:?}", req),
-            OutboundRequest::DataColumnsByRoot(req) => write!(f, "Data columns by root: {:?}", req),
-            OutboundRequest::DataColumnsByRange(req) => {
-                write!(f, "Data columns by range: {:?}", req)
-            }
-            OutboundRequest::Ping(ping) => write!(f, "Ping: {}", ping.data),
-            OutboundRequest::MetaData(_) => write!(f, "MetaData request"),
-        }
-    }
->>>>>>> 8c1cfa9e
-}