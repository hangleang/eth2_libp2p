--- conflicted
+++ resolved
@@ -9,15 +9,11 @@
 };
 use crate::peer_manager::{MIN_OUTBOUND_ONLY_FACTOR, PEER_EXCESS_FACTOR, PRIORITY_PEER_EXCESS};
 use crate::rpc::methods::MetadataRequest;
-<<<<<<< HEAD
 use crate::rpc::{
     self, GoodbyeReason, HandlerErr, NetworkParams, Protocol, RPCError, RPCMessage, RPCReceived,
     ReqId, RequestType, ResponseTermination, RpcErrorResponse, RpcResponse, RpcSuccessResponse,
     RPC,
 };
-=======
-use crate::rpc::*;
->>>>>>> 8c1cfa9e
 use crate::types::{
     attestation_sync_committee_topics, fork_core_topics, subnet_from_topic_hash, EnrForkId,
     ForkContext, GossipEncoding, GossipKind, GossipTopic, SnappyTransform, Subnet, SubnetDiscovery,
@@ -37,11 +33,7 @@
 use gossipsub_scoring_parameters::{peer_gossip_thresholds, PeerScoreSettings};
 use libp2p::multiaddr::{self, Multiaddr, Protocol as MProtocol};
 use libp2p::swarm::behaviour::toggle::Toggle;
-<<<<<<< HEAD
 use libp2p::swarm::{NetworkBehaviour, Swarm, SwarmEvent};
-=======
-use libp2p::swarm::{Config, NetworkBehaviour, Swarm, SwarmEvent};
->>>>>>> 8c1cfa9e
 use libp2p::upnp::tokio::Behaviour as Upnp;
 use libp2p::{identify, PeerId, SwarmBuilder};
 use slog::{crit, debug, info, o, trace, warn};
@@ -124,15 +116,9 @@
     ZeroListeners,
 }
 
-<<<<<<< HEAD
 pub type Gossipsub = gossipsub::Behaviour<SnappyTransform, SubscriptionFilter>;
 pub type SubscriptionFilter =
     gossipsub::MaxCountSubscriptionFilter<gossipsub::WhitelistSubscriptionFilter>;
-=======
-pub type SubscriptionFilter =
-    gossipsub::MaxCountSubscriptionFilter<gossipsub::WhitelistSubscriptionFilter>;
-pub type Gossipsub = gossipsub::Behaviour<SnappyTransform, SubscriptionFilter>;
->>>>>>> 8c1cfa9e
 
 #[derive(NetworkBehaviour)]
 pub(crate) struct Behaviour<AppReqId, P>
@@ -140,7 +126,6 @@
     AppReqId: ReqId,
     P: Preset,
 {
-<<<<<<< HEAD
     // NOTE: The order of the following list of behaviours has meaning,
     // `NetworkBehaviour::handle_{pending, established}_{inbound, outbound}` methods
     // are called sequentially for each behaviour and they are fallible,
@@ -149,8 +134,6 @@
     // when the subsequent behaviours are called they are certain the connection won't be rejected.
 
     //
-=======
->>>>>>> 8c1cfa9e
     /// Keep track of active and pending connections to enforce hard limits.
     pub connection_limits: libp2p::connection_limits::Behaviour,
     /// The peer manager that keeps track of peer's reputation and status.
@@ -218,10 +201,7 @@
             .map(|x| PeerId::from(x.clone()))
             .collect();
 
-<<<<<<< HEAD
         // set up a collection of variables accessible outside of the network crate
-=======
->>>>>>> 8c1cfa9e
         // Create an ENR or load from disk if appropriate
         let enr = crate::discovery::enr::build_or_load_enr::<P>(
             &chain_config,
@@ -231,7 +211,6 @@
             &log,
         )?;
 
-<<<<<<< HEAD
         // construct the metadata
         let custody_subnet_count = chain_config.is_eip7594_fork_epoch_set().then(|| {
             if config.subscribe_all_data_column_subnets {
@@ -242,13 +221,6 @@
         });
 
         // Construct the metadata
-=======
-        // Construct the metadata
-        let custody_subnet_count = chain_config.is_eip7594_enabled().then(|| {
-            enr.custody_subnet_count(&chain_config)
-                .expect("invalid custody subnet count in ENR")
-        });
->>>>>>> 8c1cfa9e
         let meta_data = utils::load_or_build_metadata(
             config.network_dir.as_deref(),
             custody_subnet_count,
@@ -256,23 +228,14 @@
         );
         let seq_number = meta_data.seq_number();
         let globals = NetworkGlobals::new(
-<<<<<<< HEAD
             chain_config.clone_arc(),
-=======
->>>>>>> 8c1cfa9e
             enr,
             meta_data,
             trusted_peers,
             config.disable_peer_scoring,
-<<<<<<< HEAD
             config.target_subnet_peers,
             &log,
             config.clone_arc(),
-=======
-            3,
-            &log,
-            chain_config.clone(),
->>>>>>> 8c1cfa9e
         );
         let network_globals = Arc::new(globals);
 
@@ -349,11 +312,7 @@
 
             let max_topics = AttestationSubnetCount::USIZE
                 + SyncCommitteeSubnetCount::USIZE
-<<<<<<< HEAD
                 + chain_config.blob_sidecar_subnet_count.get() as usize
-=======
-                + BlobSidecarSubnetCount::USIZE
->>>>>>> 8c1cfa9e
                 + chain_config.data_column_sidecar_subnet_count as usize
                 + BASE_CORE_TOPICS.len()
                 + ALTAIR_CORE_TOPICS.len()
@@ -366,11 +325,7 @@
                     possible_fork_digests,
                     AttestationSubnetCount::U64,
                     SyncCommitteeSubnetCount::U64,
-<<<<<<< HEAD
                     chain_config.blob_sidecar_subnet_count.get(),
-=======
-                    BlobSidecarSubnetCount::U64,
->>>>>>> 8c1cfa9e
                     chain_config.data_column_sidecar_subnet_count,
                 ),
                 // during a fork we subscribe to both the old and new topics
@@ -538,7 +493,7 @@
         // sets up the libp2p swarm.
 
         let swarm = {
-            let config = Config::with_executor(Executor(executor))
+            let config = libp2p::swarm::Config::with_executor(Executor(executor))
                 .with_notify_handler_buffer_size(NonZeroUsize::new(7).expect("Not zero"))
                 .with_per_connection_event_buffer_size(4)
                 .with_idle_connection_timeout(Duration::from_secs(10)) // Other clients can timeout
@@ -1224,7 +1179,6 @@
             .expect("Local discovery must have sync committee bitfield");
 
         // write lock scope
-<<<<<<< HEAD
         let mut meta_data_w = self.network_globals.local_metadata.write();
 
         *meta_data_w.seq_number_mut() += 1;
@@ -1239,24 +1193,6 @@
         self.eth2_rpc_mut().update_seq_number(seq_number);
         // Save the updated metadata to disk
         utils::save_metadata_to_disk(self.network_dir.as_deref(), meta_data, &self.log);
-=======
-        let mut meta_data = self.network_globals.local_metadata.write();
-
-        *meta_data.seq_number_mut() += 1;
-        *meta_data.attnets_mut() = local_attnets;
-        if let Some(syncnets) = meta_data.syncnets_mut() {
-            *syncnets = local_syncnets;
-        }
-
-        let seq_number = meta_data.seq_number();
-        let metadata = meta_data.clone();
-
-        drop(meta_data);
-
-        // Update RPC seq_number and save the updated metadata to disk
-        self.eth2_rpc_mut().update_seq_number(seq_number);
-        utils::save_metadata_to_disk(self.network_dir.as_deref(), metadata, &self.log);
->>>>>>> 8c1cfa9e
     }
 
     /// Sends a Ping request to the peer.
@@ -1266,7 +1202,6 @@
 
     /// Sends a METADATA request to a peer.
     fn send_meta_data_request(&mut self, peer_id: PeerId) {
-<<<<<<< HEAD
         let event = if self.network_globals.config.is_eip7594_fork_epoch_set() {
             // Nodes with higher custody will probably start advertising it
             // before peerdas is activated
@@ -1275,17 +1210,6 @@
             // We always prefer sending V2 requests otherwise
             RequestType::MetaData(MetadataRequest::new_v2())
         };
-=======
-        let event = if self.fork_context.is_eip7594_enabled() {
-            // Nodes with higher custody will probably start advertising it
-            // before peerdas is activated
-            OutboundRequest::MetaData(MetadataRequest::new_v3())
-        } else {
-            // We always prefer sending V2 requests
-            OutboundRequest::MetaData(MetadataRequest::new_v2())
-        };
-
->>>>>>> 8c1cfa9e
         self.eth2_rpc_mut()
             .send_request(peer_id, RequestId::Internal, event);
     }
@@ -1299,15 +1223,10 @@
         peer_id: PeerId,
     ) {
         let metadata = self.network_globals.local_metadata.read().clone();
-<<<<<<< HEAD
         // The encoder is responsible for sending the negotiated version of the metadata
         let event = RpcResponse::Success(RpcSuccessResponse::MetaData(metadata));
         self.eth2_rpc_mut()
             .send_response(peer_id, id, request_id, event);
-=======
-        let event = RPCCodedResponse::Success(RPCResponse::MetaData(metadata));
-        self.eth2_rpc_mut().send_response(peer_id, id, event);
->>>>>>> 8c1cfa9e
     }
 
     // RPC Propagation methods
@@ -1329,67 +1248,6 @@
         }
     }
 
-<<<<<<< HEAD
-=======
-    /// Convenience function to propagate a request.
-    #[must_use = "actually return the event"]
-    fn build_request(
-        &mut self,
-        id: PeerRequestId,
-        peer_id: PeerId,
-        request: Request,
-    ) -> NetworkEvent<AppReqId, P> {
-        // Increment metrics
-        match &request {
-            Request::Status(_) => {
-                crate::common::metrics::inc_counter_vec(&metrics::TOTAL_RPC_REQUESTS, &["status"])
-            }
-            Request::LightClientBootstrap(_) => crate::common::metrics::inc_counter_vec(
-                &metrics::TOTAL_RPC_REQUESTS,
-                &["light_client_bootstrap"],
-            ),
-            Request::LightClientOptimisticUpdate => crate::common::metrics::inc_counter_vec(
-                &metrics::TOTAL_RPC_REQUESTS,
-                &["light_client_optimistic_update"],
-            ),
-            Request::LightClientFinalityUpdate => crate::common::metrics::inc_counter_vec(
-                &metrics::TOTAL_RPC_REQUESTS,
-                &["light_client_finality_update"],
-            ),
-            Request::BlocksByRange { .. } => crate::common::metrics::inc_counter_vec(
-                &metrics::TOTAL_RPC_REQUESTS,
-                &["blocks_by_range"],
-            ),
-            Request::BlocksByRoot { .. } => crate::common::metrics::inc_counter_vec(
-                &metrics::TOTAL_RPC_REQUESTS,
-                &["blocks_by_root"],
-            ),
-            Request::BlobsByRange { .. } => crate::common::metrics::inc_counter_vec(
-                &metrics::TOTAL_RPC_REQUESTS,
-                &["blobs_by_range"],
-            ),
-            Request::BlobsByRoot { .. } => crate::common::metrics::inc_counter_vec(
-                &metrics::TOTAL_RPC_REQUESTS,
-                &["blobs_by_root"],
-            ),
-            Request::DataColumnsByRoot { .. } => crate::common::metrics::inc_counter_vec(
-                &metrics::TOTAL_RPC_REQUESTS,
-                &["data_columns_by_root"],
-            ),
-            Request::DataColumnsByRange { .. } => crate::common::metrics::inc_counter_vec(
-                &metrics::TOTAL_RPC_REQUESTS,
-                &["data_columns_by_range"],
-            ),
-        };
-
-        NetworkEvent::RequestReceived {
-            peer_id,
-            id,
-            request,
-        }
-    }
-
->>>>>>> 8c1cfa9e
     /// Dial cached Enrs in discovery service that are in the given `subnet_id` and aren't
     /// in Connected, Dialing or Banned state.
     fn dial_cached_enrs_in_subnet(&mut self, chain_config: Arc<ChainConfig>, subnet: Subnet) {
@@ -1564,11 +1422,7 @@
     ) -> Option<NetworkEvent<AppReqId, P>> {
         let peer_id = event.peer_id;
 
-<<<<<<< HEAD
         // Do not permit Inbound events from peers that are being disconnected or RPC requests,
-=======
-        // Do not permit Inbound events from peers that are being disconnected, or RPC requests.
->>>>>>> 8c1cfa9e
         // but allow `RpcFailed` and `HandlerErr::Outbound` to be bubble up to sync for state management.
         if !self.peer_manager().is_connected(&peer_id)
             && (matches!(event.message, Err(HandlerErr::Inbound { .. }))
@@ -1620,14 +1474,8 @@
                     }
                 }
             }
-<<<<<<< HEAD
             Ok(RPCReceived::Request(request)) => {
                 match request.r#type {
-=======
-            Ok(RPCReceived::Request(id, request)) => {
-                let peer_request_id = (handler_id, id);
-                match request {
->>>>>>> 8c1cfa9e
                     /* Behaviour managed protocols: Ping and Metadata */
                     RequestType::Ping(ping) => {
                         // inform the peer manager and send the response
@@ -1717,34 +1565,12 @@
                             request,
                         })
                     }
-<<<<<<< HEAD
                     RequestType::DataColumnsByRoot(_) => {
                         metrics::inc_counter_vec(
                             &metrics::TOTAL_RPC_REQUESTS,
                             &["data_columns_by_root"],
                         );
                         Some(NetworkEvent::RequestReceived {
-=======
-                    InboundRequest::DataColumnsByRoot(req) => {
-                        let event = self.build_request(
-                            peer_request_id,
-                            peer_id,
-                            Request::DataColumnsByRoot(req),
-                        );
-                        Some(event)
-                    }
-                    InboundRequest::DataColumnsByRange(req) => {
-                        let event = self.build_request(
-                            peer_request_id,
-                            peer_id,
-                            Request::DataColumnsByRange(req),
-                        );
-                        Some(event)
-                    }
-                    InboundRequest::LightClientBootstrap(req) => {
-                        let event = self.build_request(
-                            peer_request_id,
->>>>>>> 8c1cfa9e
                             peer_id,
                             id: (connection_id, request.substream_id),
                             request,
@@ -1838,17 +1664,10 @@
                     RpcSuccessResponse::BlobsByRoot(resp) => {
                         self.build_response(id, peer_id, Response::BlobsByRoot(Some(resp)))
                     }
-<<<<<<< HEAD
                     RpcSuccessResponse::DataColumnsByRoot(resp) => {
                         self.build_response(id, peer_id, Response::DataColumnsByRoot(Some(resp)))
                     }
                     RpcSuccessResponse::DataColumnsByRange(resp) => {
-=======
-                    RPCResponse::DataColumnsByRoot(resp) => {
-                        self.build_response(id, peer_id, Response::DataColumnsByRoot(Some(resp)))
-                    }
-                    RPCResponse::DataColumnsByRange(resp) => {
->>>>>>> 8c1cfa9e
                         self.build_response(id, peer_id, Response::DataColumnsByRange(Some(resp)))
                     }
                     // Should never be reached
@@ -1880,12 +1699,9 @@
                     ResponseTermination::BlobsByRoot => Response::BlobsByRoot(None),
                     ResponseTermination::DataColumnsByRoot => Response::DataColumnsByRoot(None),
                     ResponseTermination::DataColumnsByRange => Response::DataColumnsByRange(None),
-<<<<<<< HEAD
                     ResponseTermination::LightClientUpdatesByRange => {
                         Response::LightClientUpdatesByRange(None)
                     }
-=======
->>>>>>> 8c1cfa9e
                 };
                 self.build_response(id, peer_id, response)
             }
