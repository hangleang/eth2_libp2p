//! Implementation of peer management system.

use crate::common::time_cache::LRUTimeCache;
use crate::discovery::enr_ext::EnrExt;
use crate::rpc::{GoodbyeReason, MetaData, Protocol, RPCError, RPCResponseErrorCode};
use crate::{metrics, Gossipsub};
use crate::{NetworkGlobals, PeerId};
use crate::{Subnet, SubnetDiscovery};
use anyhow::Result;
use delay_map::HashSetDelay;
use discv5::Enr;
use libp2p::identify::Info as IdentifyInfo;
use peerdb::{BanOperation, BanResult, ScoreUpdateResult};
use rand::seq::SliceRandom;
use slog::{debug, error, trace, warn};
use smallvec::SmallVec;
use std::{
    sync::Arc,
    time::{Duration, Instant},
};
use types::phase0::primitives::SubnetId;

pub use libp2p::core::Multiaddr;
pub use libp2p::identity::Keypair;

#[allow(clippy::mutable_key_type)] // PeerId in hashmaps are no longer permitted by clippy
pub mod peerdb;

use crate::peer_manager::peerdb::client::ClientKind;
use libp2p::multiaddr;
pub use peerdb::peer_info::{
    ConnectionDirection, PeerConnectionStatus, PeerConnectionStatus::*, PeerInfo,
};
use peerdb::score::{PeerAction, ReportSource};
pub use peerdb::sync_status::{SyncInfo, SyncStatus};
use std::collections::{hash_map::Entry, HashMap};
use std::net::IpAddr;
use strum::IntoEnumIterator;

pub mod config;
mod network_behaviour;

/// The heartbeat performs regular updates such as updating reputations and performing discovery
/// requests. This defines the interval in seconds.
const HEARTBEAT_INTERVAL: u64 = 30;

/// The minimum amount of time we allow peers to reconnect to us after a disconnect when we are
/// saturated with peers. This effectively looks like a swarm BAN for this amount of time.
pub const PEER_RECONNECTION_TIMEOUT: Duration = Duration::from_secs(600);
/// This is used in the pruning logic. We avoid pruning peers on sync-committees if doing so would
/// lower our peer count below this number. Instead we favour a non-uniform distribution of subnet
/// peers.
pub const MIN_SYNC_COMMITTEE_PEERS: u64 = 2;
/// A fraction of `PeerManager::target_peers` that we allow to connect to us in excess of
/// `PeerManager::target_peers`. For clarity, if `PeerManager::target_peers` is 50 and
/// PEER_EXCESS_FACTOR = 0.1 we allow 10% more nodes, i.e 55.
pub const PEER_EXCESS_FACTOR: f32 = 0.1;
/// A fraction of `PeerManager::target_peers` that we want to be outbound-only connections.
pub const TARGET_OUTBOUND_ONLY_FACTOR: f32 = 0.3;
/// A fraction of `PeerManager::target_peers` that if we get below, we start a discovery query to
/// reach our target. MIN_OUTBOUND_ONLY_FACTOR must be < TARGET_OUTBOUND_ONLY_FACTOR.
pub const MIN_OUTBOUND_ONLY_FACTOR: f32 = 0.2;
/// The fraction of extra peers beyond the PEER_EXCESS_FACTOR that we allow us to dial for when
/// requiring subnet peers. More specifically, if our target peer limit is 50, and our excess peer
/// limit is 55, and we are at 55 peers, the following parameter provisions a few more slots of
/// dialing priority peers we need for validator duties.
pub const PRIORITY_PEER_EXCESS: f32 = 0.2;

/// The main struct that handles peer's reputation and connection status.
pub struct PeerManager {
    /// Storage of network globals to access the `PeerDB`.
    network_globals: Arc<NetworkGlobals>,
    /// A queue of events that the `PeerManager` is waiting to produce.
    events: SmallVec<[PeerManagerEvent; 16]>,
    /// A collection of inbound-connected peers awaiting to be Ping'd.
    inbound_ping_peers: HashSetDelay<PeerId>,
    /// A collection of outbound-connected peers awaiting to be Ping'd.
    outbound_ping_peers: HashSetDelay<PeerId>,
    /// A collection of peers awaiting to be Status'd.
    status_peers: HashSetDelay<PeerId>,
    /// The target number of peers we would like to connect to.
    target_peers: usize,
    /// Peers queued to be dialed.
    peers_to_dial: Vec<Enr>,
    /// The number of temporarily banned peers. This is used to prevent instantaneous
    /// reconnection.
    // NOTE: This just prevents re-connections. The state of the peer is otherwise unaffected. A
    // peer can be in a disconnected state and new connections will be refused and logged as if the
    // peer is banned without it being reflected in the peer's state.
    // Also the banned state can out-last the peer's reference in the peer db. So peers that are
    // unknown to us can still be temporarily banned. This is fundamentally a relationship with
    // the swarm. Regardless of our knowledge of the peer in the db, it will be temporarily banned
    // at the swarm layer.
    // NOTE: An LRUTimeCache is used compared to a structure that needs to be polled to avoid very
    // frequent polling to unban peers. Instead, this cache piggy-backs the PeerManager heartbeat
    // to update and clear the cache. Therefore the PEER_RECONNECTION_TIMEOUT only has a resolution
    // of the HEARTBEAT_INTERVAL.
    temporary_banned_peers: LRUTimeCache<PeerId>,
    /// A collection of sync committee subnets that we need to stay subscribed to.
    /// Sync committee subnets are longer term (256 epochs). Hence, we need to re-run
    /// discovery queries for subnet peers if we disconnect from existing sync
    /// committee subnet peers.
    sync_committee_subnets: HashMap<SubnetId, Instant>,
    /// The heartbeat interval to perform routine maintenance.
    heartbeat: tokio::time::Interval,
    /// Keeps track of whether the discovery service is enabled or not.
    discovery_enabled: bool,
    /// Keeps track if the current instance is reporting metrics or not.
    metrics_enabled: bool,
    /// Keeps track of whether the QUIC protocol is enabled or not.
    quic_enabled: bool,
    /// The logger associated with the `PeerManager`.
    log: slog::Logger,
}

/// The events that the `PeerManager` outputs (requests).
#[derive(Debug)]
pub enum PeerManagerEvent {
    /// A peer has dialed us.
    PeerConnectedIncoming(PeerId),
    /// A peer has been dialed.
    PeerConnectedOutgoing(PeerId),
    /// A peer has disconnected.
    PeerDisconnected(PeerId),
    /// Sends a STATUS to a peer.
    Status(PeerId),
    /// Sends a PING to a peer.
    Ping(PeerId),
    /// Request METADATA from a peer.
    MetaData(PeerId),
    /// The peer should be disconnected.
    DisconnectPeer(PeerId, GoodbyeReason),
    /// Inform the behaviour to ban this peer and associated ip addresses.
    Banned(PeerId, Vec<IpAddr>),
    /// The peer should be unbanned with the associated ip addresses.
    UnBanned(PeerId, Vec<IpAddr>),
    /// Request the behaviour to discover more peers and the amount of peers to discover.
    DiscoverPeers(usize),
    /// Request the behaviour to discover peers on subnets.
    DiscoverSubnetPeers(Vec<SubnetDiscovery>),
}

impl PeerManager {
    // NOTE: Must be run inside a tokio executor.
    pub fn new(
        cfg: config::Config,
        network_globals: Arc<NetworkGlobals>,
        log: &slog::Logger,
    ) -> Result<Self> {
        let config::Config {
            discovery_enabled,
            metrics_enabled,
            target_peer_count,
            status_interval,
            ping_interval_inbound,
            ping_interval_outbound,
            quic_enabled,
        } = cfg;

        // Set up the peer manager heartbeat interval
        let heartbeat = tokio::time::interval(tokio::time::Duration::from_secs(HEARTBEAT_INTERVAL));

        Ok(PeerManager {
            network_globals,
            events: SmallVec::new(),
            peers_to_dial: Default::default(),
            inbound_ping_peers: HashSetDelay::new(Duration::from_secs(ping_interval_inbound)),
            outbound_ping_peers: HashSetDelay::new(Duration::from_secs(ping_interval_outbound)),
            status_peers: HashSetDelay::new(Duration::from_secs(status_interval)),
            target_peers: target_peer_count,
            temporary_banned_peers: LRUTimeCache::new(PEER_RECONNECTION_TIMEOUT),
            sync_committee_subnets: Default::default(),
            heartbeat,
            discovery_enabled,
            metrics_enabled,
            quic_enabled,
            log: log.clone(),
        })
    }

    /* Public accessible functions */

    /// The application layer wants to disconnect from a peer for a particular reason.
    ///
    /// All instant disconnections are fatal and we ban the associated peer.
    ///
    /// This will send a goodbye and disconnect the peer if it is connected or dialing.
    pub fn goodbye_peer(&mut self, peer_id: &PeerId, reason: GoodbyeReason, source: ReportSource) {
        // Update the sync status if required
        if let Some(info) = self.network_globals.peers.write().peer_info_mut(peer_id) {
            debug!(self.log, "Sending goodbye to peer"; "peer_id" => %peer_id, "reason" => %reason, "score" => %info.score());
            if matches!(reason, GoodbyeReason::IrrelevantNetwork) {
                info.update_sync_status(SyncStatus::IrrelevantPeer);
            }
        }

        self.report_peer(
            peer_id,
            PeerAction::Fatal,
            source,
            Some(reason),
            "goodbye_peer",
        );
    }

    /// Reports a peer for some action.
    ///
    /// If the peer doesn't exist, log a warning and insert defaults.
    pub fn report_peer(
        &mut self,
        peer_id: &PeerId,
        action: PeerAction,
        source: ReportSource,
        reason: Option<GoodbyeReason>,
        msg: &'static str,
    ) {
        let action = self
            .network_globals
            .peers
            .write()
            .report_peer(peer_id, action, source, msg);
        self.handle_score_action(peer_id, action, reason);
    }

    /// Upon adjusting a Peer's score, there are times the peer manager must pass messages up to
    /// libp2p. This function handles the conditional logic associated with each score update
    /// result.
    fn handle_score_action(
        &mut self,
        peer_id: &PeerId,
        action: ScoreUpdateResult,
        reason: Option<GoodbyeReason>,
    ) {
        match action {
            ScoreUpdateResult::Ban(ban_operation) => {
                // The peer has been banned and we need to handle the banning operation
                // NOTE: When we ban a peer, its IP address can be banned. We do not recursively search
                // through all our connected peers banning all other peers that are using this IP address.
                // If these peers are behaving fine, we permit their current connections. However, if any new
                // nodes or current nodes try to reconnect on a banned IP, they will be instantly banned
                // and disconnected.
                self.handle_ban_operation(peer_id, ban_operation, reason);
            }
            ScoreUpdateResult::Disconnect => {
                // The peer has transitioned to a disconnect state and has been marked as such in
                // the peer db. We must inform libp2p to disconnect this peer.
                self.inbound_ping_peers.remove(peer_id);
                self.outbound_ping_peers.remove(peer_id);
                self.events.push(PeerManagerEvent::DisconnectPeer(
                    *peer_id,
                    GoodbyeReason::BadScore,
                ));
            }
            ScoreUpdateResult::NoAction => {
                // The report had no effect on the peer and there is nothing to do.
            }
            ScoreUpdateResult::Unbanned(unbanned_ips) => {
                // Inform the Swarm to unban the peer
                self.events
                    .push(PeerManagerEvent::UnBanned(*peer_id, unbanned_ips));
            }
        }
    }

    /// If a peer is being banned, this handles the banning operation.
    fn handle_ban_operation(
        &mut self,
        peer_id: &PeerId,
        ban_operation: BanOperation,
        reason: Option<GoodbyeReason>,
    ) {
        match ban_operation {
            BanOperation::TemporaryBan => {
                // The peer could be temporarily banned. We only do this in the case that
                // we have currently reached our peer target limit.
                if self.network_globals.connected_peers() >= self.target_peers {
                    // We have enough peers, prevent this reconnection.
                    self.temporary_banned_peers.raw_insert(*peer_id);
                    self.events.push(PeerManagerEvent::Banned(*peer_id, vec![]));
                }
            }
            BanOperation::DisconnectThePeer => {
                // The peer was currently connected, so we start a disconnection.
                // Once the peer has disconnected, its connection state will transition to a
                // banned state.
                self.events.push(PeerManagerEvent::DisconnectPeer(
                    *peer_id,
                    reason.unwrap_or(GoodbyeReason::BadScore),
                ));
            }
            BanOperation::PeerDisconnecting => {
                // The peer is currently being disconnected and will be banned once the
                // disconnection completes.
            }
            BanOperation::ReadyToBan(banned_ips) => {
                // The peer is not currently connected, we can safely ban it at the swarm
                // level.

                // If a peer is being banned, this trumps any temporary ban the peer might be
                // under. We no longer track it in the temporary ban list.
                if !self.temporary_banned_peers.raw_remove(peer_id) {
                    // If the peer is not already banned, inform the Swarm to ban the peer
                    self.events
                        .push(PeerManagerEvent::Banned(*peer_id, banned_ips));
                    // If the peer was in the process of being un-banned, remove it (a rare race
                    // condition)
                    self.events.retain(|event| {
                        if let PeerManagerEvent::UnBanned(unbanned_peer_id, _) = event {
                            unbanned_peer_id != peer_id // Remove matching peer ids
                        } else {
                            true
                        }
                    });
                }
            }
        }
    }

    /// Peers that have been returned by discovery requests that are suitable for dialing are
    /// returned here.
    ///
    /// This function decides whether or not to dial these peers.
    #[allow(clippy::mutable_key_type)]
    pub fn peers_discovered(&mut self, results: HashMap<Enr, Option<Instant>>) {
        let mut to_dial_peers = 0;
        let connected_or_dialing = self.network_globals.connected_or_dialing_peers();
        for (enr, min_ttl) in results {
            // There are two conditions in deciding whether to dial this peer.
            // 1. If we are less than our max connections. Discovery queries are executed to reach
            //    our target peers, so its fine to dial up to our max peers (which will get pruned
            //    in the next heartbeat down to our target).
            // 2. If the peer is one our validators require for a specific subnet, then it is
            //    considered a priority. We have pre-allocated some extra priority slots for these
            //    peers as specified by PRIORITY_PEER_EXCESS. Therefore we dial these peers, even
            //    if we are already at our max_peer limit.
            if !self.peers_to_dial.contains(&enr)
                && ((min_ttl.is_some()
                    && connected_or_dialing + to_dial_peers < self.max_priority_peers())
                    || connected_or_dialing + to_dial_peers < self.max_peers())
            {
                // This should be updated with the peer dialing. In fact created once the peer is
                // dialed
                if let Some(min_ttl) = min_ttl {
                    self.network_globals
                        .peers
                        .write()
                        .update_min_ttl(&enr.peer_id(), min_ttl);
                }
                let peer_id = enr.peer_id();
                if self.dial_peer(enr) {
                    debug!(self.log, "Dialing discovered peer"; "peer_id" => %peer_id);
                    to_dial_peers += 1;
                }
            }
        }

        // Queue another discovery if we need to
        self.maintain_peer_count(to_dial_peers);
    }

    /// A STATUS message has been received from a peer. This resets the status timer.
    pub fn peer_statusd(&mut self, peer_id: &PeerId) {
        self.status_peers.insert(*peer_id);
    }

    /// Insert the sync subnet into list of long lived sync committee subnets that we need to
    /// maintain adequate number of peers for.
    pub fn add_sync_subnet(&mut self, subnet_id: SubnetId, min_ttl: Instant) {
        match self.sync_committee_subnets.entry(subnet_id) {
            Entry::Vacant(_) => {
                self.sync_committee_subnets.insert(subnet_id, min_ttl);
            }
            Entry::Occupied(old) => {
                if *old.get() < min_ttl {
                    self.sync_committee_subnets.insert(subnet_id, min_ttl);
                }
            }
        }
    }

    /// The maximum number of peers we allow to connect to us. This is `target_peers` * (1 +
    /// PEER_EXCESS_FACTOR)
    fn max_peers(&self) -> usize {
        (self.target_peers as f32 * (1.0 + PEER_EXCESS_FACTOR)).ceil() as usize
    }

    /// The maximum number of peers we allow when dialing a priority peer (i.e a peer that is
    /// subscribed to subnets that our validator requires. This is `target_peers` * (1 +
    /// PEER_EXCESS_FACTOR + PRIORITY_PEER_EXCESS)
    fn max_priority_peers(&self) -> usize {
        (self.target_peers as f32 * (1.0 + PEER_EXCESS_FACTOR + PRIORITY_PEER_EXCESS)).ceil()
            as usize
    }

    /// The minimum number of outbound peers that we reach before we start another discovery query.
    fn min_outbound_only_peers(&self) -> usize {
        (self.target_peers as f32 * MIN_OUTBOUND_ONLY_FACTOR).ceil() as usize
    }

    /// The minimum number of outbound peers that we reach before we start another discovery query.
    fn target_outbound_peers(&self) -> usize {
        (self.target_peers as f32 * TARGET_OUTBOUND_ONLY_FACTOR).ceil() as usize
    }

    /// The maximum number of peers that are connected or dialing before we refuse to do another
    /// discovery search for more outbound peers. We can use up to half the priority peer excess allocation.
    fn max_outbound_dialing_peers(&self) -> usize {
        (self.target_peers as f32 * (1.0 + PEER_EXCESS_FACTOR + PRIORITY_PEER_EXCESS / 2.0)).ceil()
            as usize
    }

    /* Notifications from the Swarm */

    /// A peer is being dialed.
    /// Returns true, if this peer will be dialed.
    pub fn dial_peer(&mut self, peer: Enr) -> bool {
        if self
            .network_globals
            .peers
            .read()
            .should_dial(&peer.peer_id())
        {
            self.peers_to_dial.push(peer);
            true
        } else {
            false
        }
    }

    /// Reports if a peer is banned or not.
    ///
    /// This is used to determine if we should accept incoming connections.
    pub fn ban_status(&self, peer_id: &PeerId) -> Option<BanResult> {
        self.network_globals.peers.read().ban_status(peer_id)
    }

    pub fn is_connected(&self, peer_id: &PeerId) -> bool {
        self.network_globals.peers.read().is_connected(peer_id)
    }

    /// Reports whether the peer limit is reached in which case we stop allowing new incoming
    /// connections.
    pub fn peer_limit_reached(&self, count_dialing: bool) -> bool {
        if count_dialing {
            // This is an incoming connection so limit by the standard max peers
            self.network_globals.connected_or_dialing_peers() >= self.max_peers()
        } else {
            // We dialed this peer, allow up to max_outbound_dialing_peers
            self.network_globals.connected_peers() >= self.max_outbound_dialing_peers()
        }
    }

    /// Updates `PeerInfo` with `identify` information.
    pub fn identify(&mut self, peer_id: &PeerId, info: &IdentifyInfo) {
        if let Some(peer_info) = self.network_globals.peers.write().peer_info_mut(peer_id) {
            let previous_kind = peer_info.client().kind;
            let previous_listening_addresses =
                peer_info.set_listening_addresses(info.listen_addrs.clone());
            peer_info.set_client(peerdb::client::Client::from_identify_info(info));

            if previous_kind != peer_info.client().kind
                || *peer_info.listening_addresses() != previous_listening_addresses
            {
                debug!(self.log, "Identified Peer"; "peer" => %peer_id,
                    "protocol_version" => &info.protocol_version,
                    "agent_version" => &info.agent_version,
                    "listening_addresses" => ?info.listen_addrs,
                    "observed_address" => ?info.observed_addr,
                    "protocols" => ?info.protocols
                );
            }
        } else {
            error!(self.log, "Received an Identify response from an unknown peer"; "peer_id" => peer_id.to_string());
        }
    }

    /// An error has occurred in the RPC.
    ///
    /// This adjusts a peer's score based on the error.
    pub fn handle_rpc_error(
        &mut self,
        peer_id: &PeerId,
        protocol: Protocol,
        err: &RPCError,
        direction: ConnectionDirection,
    ) {
        let client = self.network_globals.client(peer_id);
        let score = self.network_globals.peers.read().score(peer_id);
        debug!(self.log, "RPC Error"; "protocol" => %protocol, "err" => %err, "client" => %client,
            "peer_id" => %peer_id, "score" => %score, "direction" => ?direction);
        crate::common::metrics::inc_counter_vec(
            &metrics::TOTAL_RPC_ERRORS_PER_CLIENT,
            &[
                client.kind.as_ref(),
                err.as_static_str(),
                direction.as_ref(),
            ],
        );

        // Map this error to a `PeerAction` (if any)
        let peer_action = match err {
            RPCError::IncompleteStream => {
                // They closed early, this could mean poor connection
                PeerAction::MidToleranceError
            }
            RPCError::InternalError(e) => {
                debug!(self.log, "Internal RPC Error"; "error" => %e, "peer_id" => %peer_id);
                return;
            }
            RPCError::HandlerRejected => PeerAction::Fatal,
            RPCError::InvalidData(_) => {
                // Peer is not complying with the protocol. This is considered a malicious action
                PeerAction::Fatal
            }
            RPCError::IoError(_e) => {
                // this could their fault or ours, so we tolerate this
                PeerAction::HighToleranceError
            }
            RPCError::ErrorResponse(code, _) => match code {
                RPCResponseErrorCode::Unknown => PeerAction::HighToleranceError,
                RPCResponseErrorCode::ResourceUnavailable => {
                    // Don't ban on this because we want to retry with a block by root request.
                    if matches!(
                        protocol,
                        Protocol::BlobsByRoot | Protocol::DataColumnsByRoot
                    ) {
                        return;
                    }

                    // NOTE: This error only makes sense for the `BlocksByRange` and `BlocksByRoot`
                    // protocols.
                    //
                    // If we are syncing, there is no point keeping these peers around and
                    // continually failing to request blocks. We instantly ban them and hope that
                    // by the time the ban lifts, the peers will have completed their backfill
                    // sync.
                    //
                    // TODO(Sigma Prime): Potentially a more graceful way of handling such peers,
                    //                    would be to implement a new sync type which tracks these
                    //                    peers and prevents the sync algorithms from requesting
                    //                    blocks from them (at least for a set period of time,
                    //                    multiple failures would then lead to a ban).

                    match direction {
                        // If the blocks request was initiated by us, then we have no use of this
                        // peer and so we ban it.
                        ConnectionDirection::Outgoing => PeerAction::Fatal,
                        // If the blocks request was initiated by the peer, then we let the peer decide if
                        // it wants to continue talking to us, we do not ban the peer.
                        ConnectionDirection::Incoming => return,
                    }
                }
                RPCResponseErrorCode::ServerError => PeerAction::MidToleranceError,
                RPCResponseErrorCode::InvalidRequest => PeerAction::LowToleranceError,
                RPCResponseErrorCode::RateLimited => match protocol {
                    Protocol::Ping => PeerAction::MidToleranceError,
                    Protocol::BlocksByRange => PeerAction::MidToleranceError,
                    Protocol::BlocksByRoot => PeerAction::MidToleranceError,
                    Protocol::BlobsByRange => PeerAction::MidToleranceError,
<<<<<<< HEAD
                    // Lighthouse does not currently make light client requests; therefore, this
=======
                    // Grandine does not currently make light client requests; therefore, this
>>>>>>> a9904d88
                    // is an unexpected scenario. We do not ban the peer for rate limiting.
                    Protocol::LightClientBootstrap => return,
                    Protocol::LightClientOptimisticUpdate => return,
                    Protocol::LightClientFinalityUpdate => return,
                    Protocol::BlobsByRoot => PeerAction::MidToleranceError,
                    Protocol::DataColumnsByRoot => PeerAction::MidToleranceError,
                    Protocol::DataColumnsByRange => PeerAction::MidToleranceError,
                    Protocol::Goodbye => PeerAction::LowToleranceError,
                    Protocol::MetaData => PeerAction::LowToleranceError,
                    Protocol::Status => PeerAction::LowToleranceError,
                },
                RPCResponseErrorCode::BlobsNotFoundForBlock => PeerAction::LowToleranceError,
            },
            RPCError::SszReadError(_) => PeerAction::Fatal,
            RPCError::SszWriteError(_) => PeerAction::LowToleranceError,
            RPCError::UnsupportedProtocol => {
                // Not supporting a protocol shouldn't be considered a malicious action, but
                // it is an action that in some cases will make the peer unfit to continue
                // communicating.

                match protocol {
                    Protocol::Ping => PeerAction::Fatal,
                    Protocol::BlocksByRange => return,
                    Protocol::BlocksByRoot => return,
                    Protocol::BlobsByRange => return,
                    Protocol::BlobsByRoot => return,
                    Protocol::DataColumnsByRoot => return,
                    Protocol::DataColumnsByRange => return,
                    Protocol::Goodbye => return,
                    Protocol::LightClientBootstrap => return,
                    Protocol::LightClientOptimisticUpdate => return,
                    Protocol::LightClientFinalityUpdate => return,
                    Protocol::MetaData => PeerAction::Fatal,
                    Protocol::Status => PeerAction::Fatal,
                }
            }
            RPCError::StreamTimeout => match direction {
                ConnectionDirection::Incoming => {
                    // There was a timeout responding to a peer.
                    debug!(self.log, "Timed out responding to RPC Request"; "peer_id" => %peer_id);
                    return;
                }
                ConnectionDirection::Outgoing => match protocol {
                    Protocol::Ping => PeerAction::LowToleranceError,
                    Protocol::BlocksByRange => PeerAction::MidToleranceError,
                    Protocol::BlocksByRoot => PeerAction::MidToleranceError,
                    Protocol::BlobsByRange => PeerAction::MidToleranceError,
                    Protocol::BlobsByRoot => PeerAction::MidToleranceError,
                    Protocol::DataColumnsByRoot => PeerAction::MidToleranceError,
                    Protocol::DataColumnsByRange => PeerAction::MidToleranceError,
                    Protocol::LightClientBootstrap => return,
                    Protocol::LightClientOptimisticUpdate => return,
                    Protocol::LightClientFinalityUpdate => return,
                    Protocol::Goodbye => return,
                    Protocol::MetaData => return,
                    Protocol::Status => return,
                },
            },
            RPCError::NegotiationTimeout => PeerAction::LowToleranceError,
            RPCError::Disconnected => return, // No penalty for a graceful disconnection
        };

        self.report_peer(
            peer_id,
            peer_action,
            ReportSource::RPC,
            None,
            "handle_rpc_error",
        );
    }

    /// A ping request has been received.
    // NOTE: The behaviour responds with a PONG automatically
    pub fn ping_request(&mut self, peer_id: &PeerId, seq: u64) {
        if let Some(peer_info) = self.network_globals.peers.read().peer_info(peer_id) {
            // received a ping
            // reset the to-ping timer for this peer
            trace!(self.log, "Received a ping request"; "peer_id" => %peer_id, "seq_no" => seq);
            match peer_info.connection_direction() {
                Some(ConnectionDirection::Incoming) => {
                    self.inbound_ping_peers.insert(*peer_id);
                }
                Some(ConnectionDirection::Outgoing) => {
                    self.outbound_ping_peers.insert(*peer_id);
                }
                None => {
                    warn!(self.log, "Received a ping from a peer with an unknown connection direction"; "peer_id" => %peer_id);
                }
            }

            // if the sequence number is unknown send an update the meta data of the peer.
            if let Some(meta_data) = &peer_info.meta_data() {
                if meta_data.seq_number() < seq {
                    trace!(self.log, "Requesting new metadata from peer";
                        "peer_id" => %peer_id, "known_seq_no" => meta_data.seq_number(), "ping_seq_no" => seq);
                    self.events.push(PeerManagerEvent::MetaData(*peer_id));
                }
            } else {
                // if we don't know the meta-data, request it
                debug!(self.log, "Requesting first metadata from peer";
                    "peer_id" => %peer_id);
                self.events.push(PeerManagerEvent::MetaData(*peer_id));
            }
        } else {
            error!(self.log, "Received a PING from an unknown peer";
                "peer_id" => %peer_id);
        }
    }

    /// A PONG has been returned from a peer.
    pub fn pong_response(&mut self, peer_id: &PeerId, seq: u64) {
        if let Some(peer_info) = self.network_globals.peers.read().peer_info(peer_id) {
            // received a pong

            // if the sequence number is unknown send update the meta data of the peer.
            if let Some(meta_data) = &peer_info.meta_data() {
                if meta_data.seq_number() < seq {
                    trace!(self.log, "Requesting new metadata from peer";
                        "peer_id" => %peer_id, "known_seq_no" => meta_data.seq_number(), "pong_seq_no" => seq);
                    self.events.push(PeerManagerEvent::MetaData(*peer_id));
                }
            } else {
                // if we don't know the meta-data, request it
                trace!(self.log, "Requesting first metadata from peer";
                    "peer_id" => %peer_id);
                self.events.push(PeerManagerEvent::MetaData(*peer_id));
            }
        } else {
            error!(self.log, "Received a PONG from an unknown peer"; "peer_id" => %peer_id);
        }
    }

    /// Received a metadata response from a peer.
    pub fn meta_data_response(&mut self, peer_id: &PeerId, meta_data: MetaData) {
        if let Some(peer_info) = self.network_globals.peers.write().peer_info_mut(peer_id) {
            if let Some(known_meta_data) = &peer_info.meta_data() {
                if known_meta_data.seq_number() < meta_data.seq_number() {
                    trace!(self.log, "Updating peer's metadata";
                        "peer_id" => %peer_id, "known_seq_no" => known_meta_data.seq_number(), "new_seq_no" => meta_data.seq_number());
                } else {
                    trace!(self.log, "Received old metadata";
                        "peer_id" => %peer_id, "known_seq_no" => known_meta_data.seq_number(), "new_seq_no" => meta_data.seq_number());
                    // Updating metadata even in this case to prevent storing
                    // incorrect  `attnets/syncnets` for a peer
                }
            } else {
                // we have no meta-data for this peer, update
                debug!(self.log, "Obtained peer's metadata";
                    "peer_id" => %peer_id, "new_seq_no" => meta_data.seq_number());
            }
            peer_info.set_meta_data(meta_data);
        } else {
            error!(self.log, "Received METADATA from an unknown peer";
                "peer_id" => %peer_id);
        }
    }

    /// Updates the gossipsub scores for all known peers in gossipsub.
    pub(crate) fn update_gossipsub_scores(&mut self, gossipsub: &Gossipsub) {
        let actions = self
            .network_globals
            .peers
            .write()
            .update_gossipsub_scores(self.target_peers, gossipsub);

        for (peer_id, score_action) in actions {
            self.handle_score_action(&peer_id, score_action, None);
        }
    }

    /* Internal functions */

    /// Sets a peer as connected as long as their reputation allows it
    /// Informs if the peer was accepted
    fn inject_connect_ingoing(
        &mut self,
        peer_id: &PeerId,
        multiaddr: Multiaddr,
        enr: Option<Enr>,
    ) -> bool {
        self.inject_peer_connection(peer_id, ConnectingType::IngoingConnected { multiaddr }, enr)
    }

    /// Sets a peer as connected as long as their reputation allows it
    /// Informs if the peer was accepted
    fn inject_connect_outgoing(
        &mut self,
        peer_id: &PeerId,
        multiaddr: Multiaddr,
        enr: Option<Enr>,
    ) -> bool {
        self.inject_peer_connection(
            peer_id,
            ConnectingType::OutgoingConnected { multiaddr },
            enr,
        )
    }

    /// Updates the state of the peer as disconnected.
    ///
    /// This is also called when dialing a peer fails.
    fn inject_disconnect(&mut self, peer_id: &PeerId) {
        let (ban_operation, purged_peers) = self
            .network_globals
            .peers
            .write()
            .inject_disconnect(peer_id);

        if let Some(ban_operation) = ban_operation {
            // The peer was awaiting a ban, continue to ban the peer.
            self.handle_ban_operation(peer_id, ban_operation, None);
        }

        // Remove the ping and status timer for the peer
        self.inbound_ping_peers.remove(peer_id);
        self.outbound_ping_peers.remove(peer_id);
        self.status_peers.remove(peer_id);
        self.events.extend(
            purged_peers
                .into_iter()
                .map(|(peer_id, unbanned_ips)| PeerManagerEvent::UnBanned(peer_id, unbanned_ips)),
        );
    }

    /// Registers a peer as connected. The `ingoing` parameter determines if the peer is being
    /// dialed or connecting to us.
    ///
    /// This is called by `connect_ingoing` and `connect_outgoing`.
    ///
    /// Informs if the peer was accepted in to the db or not.
    fn inject_peer_connection(
        &mut self,
        peer_id: &PeerId,
        connection: ConnectingType,
        enr: Option<Enr>,
    ) -> bool {
        {
            let mut peerdb = self.network_globals.peers.write();
            if peerdb.ban_status(peer_id).is_some() {
                // don't connect if the peer is banned
                error!(self.log, "Connection has been allowed to a banned peer"; "peer_id" => %peer_id);
            }

            match connection {
                ConnectingType::Dialing => {
                    peerdb.dialing_peer(peer_id, enr);
                    return true;
                }
                ConnectingType::IngoingConnected { multiaddr } => {
                    peerdb.connect_ingoing(peer_id, multiaddr, enr);
                    // start a timer to ping inbound peers.
                    self.inbound_ping_peers.insert(*peer_id);
                }
                ConnectingType::OutgoingConnected { multiaddr } => {
                    peerdb.connect_outgoing(peer_id, multiaddr, enr);
                    // start a timer for to ping outbound peers.
                    self.outbound_ping_peers.insert(*peer_id);
                }
            }
        }

        // start a ping and status timer for the peer
        self.status_peers.insert(*peer_id);

        true
    }

    // Gracefully disconnects a peer without banning them.
    fn disconnect_peer(&mut self, peer_id: PeerId, reason: GoodbyeReason) {
        self.events
            .push(PeerManagerEvent::DisconnectPeer(peer_id, reason));
        self.network_globals
            .peers
            .write()
            .notify_disconnecting(&peer_id, false);
    }

    /// Run discovery query for additional sync committee peers if we fall below `TARGET_PEERS`.
    fn maintain_sync_committee_peers(&mut self) {
        // Remove expired entries
        self.sync_committee_subnets
            .retain(|_, v| *v > Instant::now());

        let subnets_to_discover: Vec<SubnetDiscovery> = self
            .sync_committee_subnets
            .iter()
            .filter_map(|(k, v)| {
                if self
                    .network_globals
                    .peers
                    .read()
                    .good_peers_on_subnet(Subnet::SyncCommittee(*k))
                    .count()
                    < self.network_globals.target_subnet_peers
                {
                    Some(SubnetDiscovery {
                        subnet: Subnet::SyncCommittee(*k),
                        min_ttl: Some(*v),
                    })
                } else {
                    None
                }
            })
            .collect();

        // request the subnet query from discovery
        if !subnets_to_discover.is_empty() {
            debug!(
                self.log,
                "Making subnet queries for maintaining sync committee peers";
                "subnets" => ?subnets_to_discover.iter().map(|s| s.subnet).collect::<Vec<_>>()
            );
            self.events
                .push(PeerManagerEvent::DiscoverSubnetPeers(subnets_to_discover));
        }
    }

    /// This function checks the status of our current peers and optionally requests a discovery
    /// query if we need to find more peers to maintain the current number of peers
    fn maintain_peer_count(&mut self, dialing_peers: usize) {
        // Check if we need to do a discovery lookup
        if self.discovery_enabled {
            let peer_count = self.network_globals.connected_or_dialing_peers();
            let outbound_only_peer_count = self.network_globals.connected_outbound_only_peers();
            let wanted_peers = if peer_count < self.target_peers.saturating_sub(dialing_peers) {
                // We need more peers in general.
                self.max_peers().saturating_sub(dialing_peers) - peer_count
            } else if outbound_only_peer_count < self.min_outbound_only_peers()
                && peer_count < self.max_outbound_dialing_peers()
            {
                self.max_outbound_dialing_peers()
                    .saturating_sub(dialing_peers)
                    .saturating_sub(peer_count)
            } else {
                0
            };

            if wanted_peers != 0 {
                // We need more peers, re-queue a discovery lookup.
                debug!(self.log, "Starting a new peer discovery query"; "connected" => peer_count, "target" => self.target_peers, "outbound" => outbound_only_peer_count, "wanted" => wanted_peers);
                self.events
                    .push(PeerManagerEvent::DiscoverPeers(wanted_peers));
            }
        }
    }

    /// Remove excess peers back down to our target values.
    /// This prioritises peers with a good score and uniform distribution of peers across
    /// subnets.
    ///
    /// The logic for the peer pruning is as follows:
    ///
    /// Global rules:
    /// - Always maintain peers we need for a validator duty.
    /// - Do not prune outbound peers to exceed our outbound target.
    /// - Do not prune more peers than our target peer count.
    /// - If we have an option to remove a number of peers, remove ones that have the least
    ///     long-lived subnets.
    /// - When pruning peers based on subnet count. If multiple peers can be chosen, choose a peer
    ///     that is not subscribed to a long-lived sync committee subnet.
    /// - When pruning peers based on subnet count, do not prune a peer that would lower us below the
    ///     MIN_SYNC_COMMITTEE_PEERS peer count. To keep it simple, we favour a minimum number of sync-committee-peers over
    ///     uniformity subnet peers. NOTE: We could apply more sophisticated logic, but the code is
    ///     simpler and easier to maintain if we take this approach. If we are pruning subnet peers
    ///     below the MIN_SYNC_COMMITTEE_PEERS and maintaining the sync committee peers, this should be
    ///     fine as subnet peers are more likely to be found than sync-committee-peers. Also, we're
    ///     in a bit of trouble anyway if we have so few peers on subnets. The
    ///     MIN_SYNC_COMMITTEE_PEERS
    ///     number should be set low as an absolute lower bound to maintain peers on the sync
    ///     committees.
    /// - Do not prune trusted peers. NOTE: This means if a user has more trusted peers than the
    /// excess peer limit, all of the following logic is subverted as we will not prune any peers.
    /// Also, the more trusted peers a user has, the less room Lighthouse has to efficiently manage
    /// its peers across the subnets.
    ///
    /// Prune peers in the following order:
    /// 1. Remove worst scoring peers
    /// 2. Remove peers that are not subscribed to a subnet (they have less value)
    /// 3. Remove peers that we have many on any particular subnet
    /// 4. Randomly remove peers if all the above are satisfied
    ///
    fn prune_excess_peers(&mut self) {
        // The current number of connected peers.
        let connected_peer_count = self.network_globals.connected_peers();
        if connected_peer_count <= self.target_peers {
            // No need to prune peers
            return;
        }

        // Keep a list of peers we are pruning.
        let mut peers_to_prune = std::collections::HashSet::new();
        let connected_outbound_peer_count = self.network_globals.connected_outbound_only_peers();

        // Keep track of the number of outbound peers we are pruning.
        let mut outbound_peers_pruned = 0;

        macro_rules! prune_peers {
            ($filter: expr) => {
                let filter = $filter;
                for (peer_id, info) in self
                    .network_globals
                    .peers
                    .read()
                    .worst_connected_peers()
                    .iter()
                    .filter(|(_, info)| {
                        !info.has_future_duty() && !info.is_trusted() && filter(*info)
                    })
                {
                    if peers_to_prune.len()
                        >= connected_peer_count.saturating_sub(self.target_peers)
                    {
                        // We have found all the peers we need to drop, end.
                        break;
                    }
                    if peers_to_prune.contains(*peer_id) {
                        continue;
                    }
                    // Only remove up to the target outbound peer count.
                    if info.is_outbound_only() {
                        if self.target_outbound_peers() + outbound_peers_pruned
                            < connected_outbound_peer_count
                        {
                            outbound_peers_pruned += 1;
                        } else {
                            continue;
                        }
                    }
                    peers_to_prune.insert(**peer_id);
                }
            };
        }

        // 1. Look through peers that have the worst score (ignoring non-penalized scored peers).
        prune_peers!(|info: &PeerInfo| { info.score().score() < 0.0 });

        // 2. Attempt to remove peers that are not subscribed to a subnet, if we still need to
        //    prune more.
        if peers_to_prune.len() < connected_peer_count.saturating_sub(self.target_peers) {
            prune_peers!(|info: &PeerInfo| { !info.has_long_lived_subnet() });
        }

        // 3. and 4. Remove peers that are too grouped on any given subnet. If all subnets are
        //    uniformly distributed, remove random peers.
        if peers_to_prune.len() < connected_peer_count.saturating_sub(self.target_peers) {
            // Of our connected peers, build a map from subnet_id -> Vec<(PeerId, PeerInfo)>
            let mut subnet_to_peer: HashMap<Subnet, Vec<(PeerId, PeerInfo)>> = HashMap::new();
            // These variables are used to track if a peer is in a long-lived sync-committee as we
            // may wish to retain this peer over others when pruning.
            let mut sync_committee_peer_count: HashMap<SubnetId, u64> = HashMap::new();
            let mut peer_to_sync_committee: HashMap<PeerId, std::collections::HashSet<SubnetId>> =
                HashMap::new();

            for (peer_id, info) in self.network_globals.peers.read().connected_peers() {
                // Ignore peers we trust or that we are already pruning
                if info.is_trusted() || peers_to_prune.contains(peer_id) {
                    continue;
                }

                // Count based on long-lived subnets not short-lived subnets
                // NOTE: There are only 4 sync committees. These are likely to be denser than the
                // subnets, so our priority here to make the subnet peer count uniform, ignoring
                // the dense sync committees.
                for subnet in info.long_lived_subnets() {
                    match subnet {
                        Subnet::Attestation(_) => {
                            subnet_to_peer
                                .entry(subnet)
                                .or_default()
                                .push((*peer_id, info.clone()));
                        }
                        Subnet::SyncCommittee(id) => {
                            *sync_committee_peer_count.entry(id).or_default() += 1;
                            peer_to_sync_committee
                                .entry(*peer_id)
                                .or_default()
                                .insert(id);
                        }
                        // TODO(das) to be implemented. We're not pruning data column peers yet
                        // because data column topics are subscribed as core topics until we
                        // implement recomputing data column subnets.
                        Subnet::DataColumn(_) => {}
                    }
                }
            }

            // Add to the peers to prune mapping
            while peers_to_prune.len() < connected_peer_count.saturating_sub(self.target_peers) {
                if let Some((_, peers_on_subnet)) = subnet_to_peer
                    .iter_mut()
                    .max_by_key(|(_, peers)| peers.len())
                {
                    // and the subnet still contains peers
                    if !peers_on_subnet.is_empty() {
                        // Order the peers by the number of subnets they are long-lived
                        // subscribed too, shuffle equal peers.
                        peers_on_subnet.shuffle(&mut rand::thread_rng());
                        peers_on_subnet.sort_by_key(|(_, info)| info.long_lived_subnet_count());

                        // Try and find a candidate peer to remove from the subnet.
                        // We ignore peers that would put us below our target outbound peers
                        // and we currently ignore peers that would put us below our
                        // sync-committee threshold, if we can avoid it.

                        let mut removed_peer_index = None;
                        for (index, (candidate_peer, info)) in peers_on_subnet.iter().enumerate() {
                            // Ensure we don't remove too many outbound peers
                            if info.is_outbound_only()
                                && self.target_outbound_peers()
                                    >= connected_outbound_peer_count
                                        .saturating_sub(outbound_peers_pruned)
                            {
                                // Restart the main loop with the outbound peer removed from
                                // the list. This will lower the peers per subnet count and
                                // potentially a new subnet may be chosen to remove peers. This
                                // can occur recursively until we have no peers left to choose
                                // from.
                                continue;
                            }

                            // Check the sync committee
                            if let Some(subnets) = peer_to_sync_committee.get(candidate_peer) {
                                // The peer is subscribed to some long-lived sync-committees
                                // Of all the subnets this peer is subscribed too, the minimum
                                // peer count of all of them is min_subnet_count
                                if let Some(min_subnet_count) = subnets
                                    .iter()
                                    .filter_map(|v| sync_committee_peer_count.get(v).copied())
                                    .min()
                                {
                                    // If the minimum count is our target or lower, we
                                    // shouldn't remove this peer, because it drops us lower
                                    // than our target
                                    if min_subnet_count <= MIN_SYNC_COMMITTEE_PEERS {
                                        // Do not drop this peer in this pruning interval
                                        continue;
                                    }
                                }
                            }

                            if info.is_outbound_only() {
                                outbound_peers_pruned += 1;
                            }
                            // This peer is suitable to be pruned
                            removed_peer_index = Some(index);
                            break;
                        }

                        // If we have successfully found a candidate peer to prune, prune it,
                        // otherwise all peers on this subnet should not be removed due to our
                        // outbound limit or min_subnet_count. In this case, we remove all
                        // peers from the pruning logic and try another subnet.
                        if let Some(index) = removed_peer_index {
                            let (candidate_peer, _) = peers_on_subnet.remove(index);
                            // Remove pruned peers from other subnet counts
                            for subnet_peers in subnet_to_peer.values_mut() {
                                subnet_peers.retain(|(peer_id, _)| peer_id != &candidate_peer);
                            }
                            // Remove pruned peers from all sync-committee counts
                            if let Some(known_sync_committes) =
                                peer_to_sync_committee.get(&candidate_peer)
                            {
                                for sync_committee in known_sync_committes {
                                    if let Some(sync_committee_count) =
                                        sync_committee_peer_count.get_mut(sync_committee)
                                    {
                                        *sync_committee_count =
                                            sync_committee_count.saturating_sub(1);
                                    }
                                }
                            }
                            peers_to_prune.insert(candidate_peer);
                        } else {
                            peers_on_subnet.clear();
                        }
                        continue;
                    }
                }
                // If there are no peers left to prune exit.
                break;
            }
        }

        // Disconnect the pruned peers.
        for peer_id in peers_to_prune {
            self.disconnect_peer(peer_id, GoodbyeReason::TooManyPeers);
        }
    }

    /// Unbans any temporarily banned peers that have served their timeout.
    fn unban_temporary_banned_peers(&mut self) {
        for peer_id in self.temporary_banned_peers.remove_expired() {
            self.events
                .push(PeerManagerEvent::UnBanned(peer_id, Vec::new()));
        }
    }

    /// The Peer manager's heartbeat maintains the peer count and maintains peer reputations.
    ///
    /// It will request discovery queries if the peer count has not reached the desired number of
    /// overall peers, as well as the desired number of outbound-only peers.
    ///
    /// NOTE: Discovery will only add a new query if one isn't already queued.
    fn heartbeat(&mut self) {
        // Optionally run a discovery query if we need more peers.
        self.maintain_peer_count(0);

        // Cleans up the connection state of dialing peers.
        // Libp2p dials peer-ids, but sometimes the response is from another peer-id or libp2p
        // returns dial errors without a peer-id attached. This function reverts peers that have a
        // dialing status long than DIAL_TIMEOUT seconds to a disconnected status. This is important because
        // we count the number of dialing peers in our inbound connections.
        self.network_globals.peers.write().cleanup_dialing_peers();

        // Updates peer's scores and unban any peers if required.
        let actions = self.network_globals.peers.write().update_scores();
        for (peer_id, action) in actions {
            self.handle_score_action(&peer_id, action, None);
        }

        // Update peer score metrics;
        self.update_peer_score_metrics();

        // Maintain minimum count for sync committee peers.
        self.maintain_sync_committee_peers();

        // Prune any excess peers back to our target in such a way that incentivises good scores and
        // a uniform distribution of subnets.
        self.prune_excess_peers();

        // Unban any peers that have served their temporary ban timeout
        self.unban_temporary_banned_peers();

        // Maintains memory by shrinking mappings
        self.shrink_mappings();
    }

    // Reduce memory footprint by routinely shrinking associating mappings.
    fn shrink_mappings(&mut self) {
        self.inbound_ping_peers.shrink_to(5);
        self.outbound_ping_peers.shrink_to(5);
        self.status_peers.shrink_to(5);
        self.temporary_banned_peers.shrink_to_fit();
        self.sync_committee_subnets.shrink_to_fit();
    }

    // Update metrics related to peer scoring.
    fn update_peer_score_metrics(&self) {
        if !self.metrics_enabled {
            return;
        }
        // reset the gauges
        let _ = metrics::PEER_SCORE_DISTRIBUTION
            .as_ref()
            .map(|gauge| gauge.reset());
        let _ = metrics::PEER_SCORE_PER_CLIENT
            .as_ref()
            .map(|gauge| gauge.reset());

        let mut avg_score_per_client: HashMap<String, (f64, usize)> = HashMap::with_capacity(5);
        {
            let peers_db_read_lock = self.network_globals.peers.read();
            let connected_peers = peers_db_read_lock.best_peers_by_status(PeerInfo::is_connected);
            let total_peers = connected_peers.len();
            for (id, (_peer, peer_info)) in connected_peers.into_iter().enumerate() {
                // First quartile
                if id == 0 {
                    crate::common::metrics::set_gauge_vec(
                        &metrics::PEER_SCORE_DISTRIBUTION,
                        &["1st"],
                        peer_info.score().score() as i64,
                    );
                } else if id == (total_peers * 3 / 4).saturating_sub(1) {
                    crate::common::metrics::set_gauge_vec(
                        &metrics::PEER_SCORE_DISTRIBUTION,
                        &["3/4"],
                        peer_info.score().score() as i64,
                    );
                } else if id == (total_peers / 2).saturating_sub(1) {
                    crate::common::metrics::set_gauge_vec(
                        &metrics::PEER_SCORE_DISTRIBUTION,
                        &["1/2"],
                        peer_info.score().score() as i64,
                    );
                } else if id == (total_peers / 4).saturating_sub(1) {
                    crate::common::metrics::set_gauge_vec(
                        &metrics::PEER_SCORE_DISTRIBUTION,
                        &["1/4"],
                        peer_info.score().score() as i64,
                    );
                } else if id == total_peers.saturating_sub(1) {
                    crate::common::metrics::set_gauge_vec(
                        &metrics::PEER_SCORE_DISTRIBUTION,
                        &["last"],
                        peer_info.score().score() as i64,
                    );
                }

                let score_peers = avg_score_per_client
                    .entry(peer_info.client().kind.to_string())
                    .or_default();
                score_peers.0 += peer_info.score().score();
                score_peers.1 += 1;
            }
        } // read lock ended

        for (client, (score, peers)) in avg_score_per_client {
            crate::common::metrics::set_float_gauge_vec(
                &metrics::PEER_SCORE_PER_CLIENT,
                &[&client.to_string()],
                score / (peers as f64),
            );
        }
    }

    // Update peer count related metrics.
    fn update_peer_count_metrics(&self) {
        let mut peers_connected = 0;
        let mut clients_per_peer = HashMap::new();
        let mut peers_connected_mutli: HashMap<(&str, &str), i32> = HashMap::new();

        for (_, peer_info) in self.network_globals.peers.read().connected_peers() {
            peers_connected += 1;

            *clients_per_peer
                .entry(peer_info.client().kind.to_string())
                .or_default() += 1;

            let direction = match peer_info.connection_direction() {
                Some(ConnectionDirection::Incoming) => "inbound",
                Some(ConnectionDirection::Outgoing) => "outbound",
                None => "none",
            };
            // Note: the `transport` is set to `unknown` if the `listening_addresses` list is empty.
            // This situation occurs when the peer is initially registered in PeerDB, but the peer
            // info has not yet been updated at `PeerManager::identify`.
            let transport = peer_info
                .listening_addresses()
                .iter()
                .find_map(|addr| {
                    addr.iter().find_map(|proto| match proto {
                        multiaddr::Protocol::QuicV1 => Some("quic"),
                        multiaddr::Protocol::Tcp(_) => Some("tcp"),
                        _ => None,
                    })
                })
                .unwrap_or("unknown");
            *peers_connected_mutli
                .entry((direction, transport))
                .or_default() += 1;
        }

        // PEERS_CONNECTED
        metrics::set_gauge(&metrics::PEERS_CONNECTED, peers_connected);

        // PEERS_PER_CLIENT
        for client_kind in ClientKind::iter() {
            let value = clients_per_peer.get(&client_kind.to_string()).unwrap_or(&0);
            metrics::set_gauge_vec(
                &metrics::PEERS_PER_CLIENT,
                &[client_kind.as_ref()],
                *value as i64,
            );
        }

        // PEERS_CONNECTED_MULTI
        for direction in ["inbound", "outbound", "none"] {
            for transport in ["quic", "tcp", "unknown"] {
                metrics::set_gauge_vec(
                    &metrics::PEERS_CONNECTED_MULTI,
                    &[direction, transport],
                    *peers_connected_mutli
                        .get(&(direction, transport))
                        .unwrap_or(&0) as i64,
                );
            }
        }
    }
}

enum ConnectingType {
    /// We are in the process of dialing this peer.
    Dialing,
    /// A peer has dialed us.
    IngoingConnected {
        // The multiaddr the peer connected to us on.
        multiaddr: Multiaddr,
    },
    /// We have successfully dialed a peer.
    OutgoingConnected {
        /// The multiaddr we dialed to reach the peer.
        multiaddr: Multiaddr,
    },
}

#[cfg(test)]
mod tests {
    use super::*;
    use slog::{o, Drain};

    pub fn build_log(level: slog::Level, enabled: bool) -> slog::Logger {
        let decorator = slog_term::TermDecorator::new().build();
        let drain = slog_term::FullFormat::new(decorator).build().fuse();
        let drain = slog_async::Async::new(drain).build().fuse();

        if enabled {
            slog::Logger::root(drain.filter_level(level).fuse(), o!())
        } else {
            slog::Logger::root(drain.filter(|_| false).fuse(), o!())
        }
    }

    async fn build_peer_manager(target_peer_count: usize) -> PeerManager {
        let config = config::Config {
            target_peer_count,
            discovery_enabled: false,
            ..Default::default()
        };
        let log = build_log(slog::Level::Debug, false);
        let globals = NetworkGlobals::new_test_globals(vec![], &log);
        PeerManager::new(config, Arc::new(globals), &log).unwrap()
    }

    async fn build_peer_manager_with_trusted_peers(
        trusted_peers: Vec<PeerId>,
        target_peer_count: usize,
    ) -> PeerManager {
        let config = config::Config {
            target_peer_count,
            discovery_enabled: false,
            ..Default::default()
        };
        let log = build_log(slog::Level::Debug, false);
        let globals = NetworkGlobals::new_test_globals(trusted_peers, &log);
        PeerManager::new(config, Arc::new(globals), &log).unwrap()
    }

    #[tokio::test]
    async fn test_peer_manager_disconnects_correctly_during_heartbeat() {
        // Create 6 peers to connect to with a target of 3.
        // 2 will be outbound-only, and have the lowest score.
        // 1 will be a trusted peer.
        // The other 3 will be ingoing peers.

        // We expect this test to disconnect from 3 peers. 1 from the outbound peer (the other must
        // remain due to the outbound peer limit) and 2 from the ingoing peers (the trusted peer
        // should remain connected).
        let peer0 = PeerId::random();
        let peer1 = PeerId::random();
        let peer2 = PeerId::random();
        let outbound_only_peer1 = PeerId::random();
        let outbound_only_peer2 = PeerId::random();
        let trusted_peer = PeerId::random();

        let mut peer_manager = build_peer_manager_with_trusted_peers(vec![trusted_peer], 3).await;

        peer_manager.inject_connect_ingoing(&peer0, "/ip4/0.0.0.0".parse().unwrap(), None);
        peer_manager.inject_connect_ingoing(&peer1, "/ip4/0.0.0.0".parse().unwrap(), None);
        peer_manager.inject_connect_ingoing(&peer2, "/ip4/0.0.0.0".parse().unwrap(), None);
        peer_manager.inject_connect_ingoing(&trusted_peer, "/ip4/0.0.0.0".parse().unwrap(), None);
        peer_manager.inject_connect_outgoing(
            &outbound_only_peer1,
            "/ip4/0.0.0.0".parse().unwrap(),
            None,
        );
        peer_manager.inject_connect_outgoing(
            &outbound_only_peer2,
            "/ip4/0.0.0.0".parse().unwrap(),
            None,
        );

        // Set the outbound-only peers to have the lowest score.
        peer_manager
            .network_globals
            .peers
            .write()
            .peer_info_mut(&outbound_only_peer1)
            .unwrap()
            .add_to_score(-1.0);

        peer_manager
            .network_globals
            .peers
            .write()
            .peer_info_mut(&outbound_only_peer2)
            .unwrap()
            .add_to_score(-2.0);

        // Check initial connected peers.
        assert_eq!(peer_manager.network_globals.connected_or_dialing_peers(), 6);

        peer_manager.heartbeat();

        // Check that we disconnected from two peers.
        // Check that one outbound-only peer was removed because it had the worst score
        // and that we did not disconnect the other outbound peer due to the minimum outbound quota.
        assert_eq!(peer_manager.network_globals.connected_or_dialing_peers(), 3);
        assert!(peer_manager
            .network_globals
            .peers
            .read()
            .is_connected(&outbound_only_peer1));
        assert!(!peer_manager
            .network_globals
            .peers
            .read()
            .is_connected(&outbound_only_peer2));

        // The trusted peer remains connected
        assert!(peer_manager
            .network_globals
            .peers
            .read()
            .is_connected(&trusted_peer));

        peer_manager.heartbeat();

        // The trusted peer remains connected, even after subsequent heartbeats.
        assert!(peer_manager
            .network_globals
            .peers
            .read()
            .is_connected(&trusted_peer));

        // Check that if we are at target number of peers, we do not disconnect any.
        assert_eq!(peer_manager.network_globals.connected_or_dialing_peers(), 3);
    }

    #[tokio::test]
    async fn test_peer_manager_not_enough_outbound_peers_no_panic_during_heartbeat() {
        let mut peer_manager = build_peer_manager(20).await;

        // Connect to 20 ingoing-only peers.
        for _i in 0..19 {
            let peer = PeerId::random();
            peer_manager.inject_connect_ingoing(&peer, "/ip4/0.0.0.0".parse().unwrap(), None);
        }

        // Connect an outbound-only peer.
        // Give it the lowest score so that it is evaluated first in the disconnect list iterator.
        let outbound_only_peer = PeerId::random();
        peer_manager.inject_connect_ingoing(
            &outbound_only_peer,
            "/ip4/0.0.0.0".parse().unwrap(),
            None,
        );
        peer_manager
            .network_globals
            .peers
            .write()
            .peer_info_mut(&(outbound_only_peer))
            .unwrap()
            .add_to_score(-1.0);
        // After heartbeat, we will have removed one peer.
        // Having less outbound-only peers than minimum won't cause panic when the outbound-only peer is being considered for disconnection.
        peer_manager.heartbeat();
        assert_eq!(
            peer_manager.network_globals.connected_or_dialing_peers(),
            20
        );
    }

    #[tokio::test]
    async fn test_peer_manager_remove_unhealthy_peers_brings_peers_below_target() {
        let mut peer_manager = build_peer_manager(3).await;

        // Create 4 peers to connect to.
        // One pair will be unhealthy inbound only and outbound only peers.
        let peer0 = PeerId::random();
        let peer1 = PeerId::random();
        let inbound_only_peer1 = PeerId::random();
        let outbound_only_peer1 = PeerId::random();

        peer_manager.inject_connect_ingoing(&peer0, "/ip4/0.0.0.0/tcp/8000".parse().unwrap(), None);
        peer_manager.inject_connect_ingoing(&peer1, "/ip4/0.0.0.0/tcp/8000".parse().unwrap(), None);

        // Connect to two peers that are on the threshold of being disconnected.
        peer_manager.inject_connect_ingoing(
            &inbound_only_peer1,
            "/ip4/0.0.0.0/tcp/8000".parse().unwrap(),
            None,
        );
        peer_manager.inject_connect_outgoing(
            &outbound_only_peer1,
            "/ip4/0.0.0.0/tcp/8000".parse().unwrap(),
            None,
        );
        peer_manager
            .network_globals
            .peers
            .write()
            .peer_info_mut(&(inbound_only_peer1))
            .unwrap()
            .add_to_score(-19.8);
        peer_manager
            .network_globals
            .peers
            .write()
            .peer_info_mut(&(outbound_only_peer1))
            .unwrap()
            .add_to_score(-19.8);
        peer_manager
            .network_globals
            .peers
            .write()
            .peer_info_mut(&(inbound_only_peer1))
            .unwrap()
            .set_gossipsub_score(-85.0);
        peer_manager
            .network_globals
            .peers
            .write()
            .peer_info_mut(&(outbound_only_peer1))
            .unwrap()
            .set_gossipsub_score(-85.0);
        peer_manager.heartbeat();
        // Tests that when we are over the target peer limit, after disconnecting one unhealthy peer,
        // the loop to check for disconnecting peers will stop because we have removed enough peers (only needed to remove 1 to reach target).
        assert_eq!(peer_manager.network_globals.connected_or_dialing_peers(), 3);
    }

    #[tokio::test]
    async fn test_peer_manager_removes_enough_peers_when_one_is_unhealthy() {
        let mut peer_manager = build_peer_manager(3).await;

        // Create 5 peers to connect to.
        // One will be unhealthy inbound only and outbound only peers.
        let peer0 = PeerId::random();
        let peer1 = PeerId::random();
        let peer2 = PeerId::random();
        let inbound_only_peer1 = PeerId::random();
        let outbound_only_peer1 = PeerId::random();

        peer_manager.inject_connect_ingoing(&peer0, "/ip4/0.0.0.0".parse().unwrap(), None);
        peer_manager.inject_connect_ingoing(&peer1, "/ip4/0.0.0.0".parse().unwrap(), None);
        peer_manager.inject_connect_ingoing(&peer2, "/ip4/0.0.0.0".parse().unwrap(), None);
        peer_manager.inject_connect_outgoing(
            &outbound_only_peer1,
            "/ip4/0.0.0.0".parse().unwrap(),
            None,
        );
        // Have one peer be on the verge of disconnection.
        peer_manager.inject_connect_ingoing(
            &inbound_only_peer1,
            "/ip4/0.0.0.0".parse().unwrap(),
            None,
        );
        peer_manager
            .network_globals
            .peers
            .write()
            .peer_info_mut(&(inbound_only_peer1))
            .unwrap()
            .add_to_score(-19.9);
        peer_manager
            .network_globals
            .peers
            .write()
            .peer_info_mut(&(inbound_only_peer1))
            .unwrap()
            .set_gossipsub_score(-85.0);

        peer_manager.heartbeat();
        // Tests that when we are over the target peer limit, after disconnecting an unhealthy peer,
        // the number of connected peers updates and we will not remove too many peers.
        assert_eq!(peer_manager.network_globals.connected_or_dialing_peers(), 3);
    }

    #[tokio::test]
    /// We want to test that the peer manager removes peers that are not subscribed to a subnet as
    /// a priority over all else.
    async fn test_peer_manager_remove_non_subnet_peers_when_all_healthy() {
        let mut peer_manager = build_peer_manager(3).await;

        // Create 5 peers to connect to.
        let peer0 = PeerId::random();
        let peer1 = PeerId::random();
        let peer2 = PeerId::random();
        let peer3 = PeerId::random();
        let peer4 = PeerId::random();

        println!("{}", peer0);
        println!("{}", peer1);
        println!("{}", peer2);
        println!("{}", peer3);
        println!("{}", peer4);

        peer_manager.inject_connect_ingoing(&peer0, "/ip4/0.0.0.0".parse().unwrap(), None);
        peer_manager.inject_connect_ingoing(&peer1, "/ip4/0.0.0.0".parse().unwrap(), None);
        peer_manager.inject_connect_ingoing(&peer2, "/ip4/0.0.0.0".parse().unwrap(), None);
        peer_manager.inject_connect_ingoing(&peer3, "/ip4/0.0.0.0".parse().unwrap(), None);
        peer_manager.inject_connect_ingoing(&peer4, "/ip4/0.0.0.0".parse().unwrap(), None);

        // Have some of the peers be on a long-lived subnet
        let mut attnets = crate::types::EnrAttestationBitfield::default();
        attnets.set(1, true);
        let metadata = crate::rpc::MetaDataV2 {
            seq_number: 0,
            attnets,
            syncnets: Default::default(),
        };
        peer_manager
            .network_globals
            .peers
            .write()
            .peer_info_mut(&peer0)
            .unwrap()
            .set_meta_data(MetaData::V2(metadata));
        peer_manager
            .network_globals
            .peers
            .write()
            .add_subscription(&peer0, Subnet::Attestation(1));

        let mut attnets = crate::types::EnrAttestationBitfield::default();
        attnets.set(10, true);
        let metadata = crate::rpc::MetaDataV2 {
            seq_number: 0,
            attnets,
            syncnets: Default::default(),
        };
        peer_manager
            .network_globals
            .peers
            .write()
            .peer_info_mut(&peer2)
            .unwrap()
            .set_meta_data(MetaData::V2(metadata));
        peer_manager
            .network_globals
            .peers
            .write()
            .add_subscription(&peer2, Subnet::Attestation(10));

        let mut syncnets = crate::types::EnrSyncCommitteeBitfield::default();
        syncnets.set(3, true);
        let metadata = crate::rpc::MetaDataV2 {
            seq_number: 0,
            attnets: Default::default(),
            syncnets,
        };
        peer_manager
            .network_globals
            .peers
            .write()
            .peer_info_mut(&peer4)
            .unwrap()
            .set_meta_data(MetaData::V2(metadata));
        peer_manager
            .network_globals
            .peers
            .write()
            .add_subscription(&peer4, Subnet::SyncCommittee(3));

        // Perform the heartbeat.
        peer_manager.heartbeat();
        // Tests that when we are over the target peer limit, after disconnecting an unhealthy peer,
        // the number of connected peers updates and we will not remove too many peers.
        assert_eq!(peer_manager.network_globals.connected_or_dialing_peers(), 3);

        // Check that we removed the peers that were not subscribed to any subnet
        let mut peers_should_have_removed = std::collections::HashSet::new();
        peers_should_have_removed.insert(peer1);
        peers_should_have_removed.insert(peer3);
        for (peer, _) in peer_manager
            .network_globals
            .peers
            .read()
            .peers()
            .filter(|(_, info)| {
                matches!(
                    info.connection_status(),
                    PeerConnectionStatus::Disconnecting { .. }
                )
            })
        {
            println!("{}", peer);
            assert!(peers_should_have_removed.remove(peer));
        }
        // Ensure we removed all the peers
        assert!(peers_should_have_removed.is_empty());
    }

    #[tokio::test]
    /// Test the pruning logic to remove grouped subnet peers
    async fn test_peer_manager_prune_grouped_subnet_peers() {
        let target = 9;
        let mut peer_manager = build_peer_manager(target).await;

        // Create 5 peers to connect to.
        let mut peers = Vec::new();
        for x in 0..20 {
            // Make 20 peers and group peers as:
            // id mod % 4
            // except for the last 5 peers which all go on their own subnets
            // So subnets 0-2 should have 4 peers subnet 3 should have 3 and 15-19 should have 1
            let subnet: u64 = {
                if x < 15 {
                    x % 4
                } else {
                    x
                }
            };

            let peer = PeerId::random();
            peer_manager.inject_connect_ingoing(&peer, "/ip4/0.0.0.0".parse().unwrap(), None);

            // Have some of the peers be on a long-lived subnet
            let mut attnets = crate::types::EnrAttestationBitfield::default();
            attnets.set(subnet as usize, true);
            let metadata = crate::rpc::MetaDataV2 {
                seq_number: 0,
                attnets,
                syncnets: Default::default(),
            };
            peer_manager
                .network_globals
                .peers
                .write()
                .peer_info_mut(&peer)
                .unwrap()
                .set_meta_data(MetaData::V2(metadata));
            peer_manager
                .network_globals
                .peers
                .write()
                .add_subscription(&peer, Subnet::Attestation(subnet.into()));
            println!("{},{},{}", x, subnet, peer);
            peers.push(peer);
        }

        // Perform the heartbeat.
        peer_manager.heartbeat();

        // Tests that when we are over the target peer limit, after disconnecting an unhealthy peer,
        // the number of connected peers updates and we will not remove too many peers.
        assert_eq!(
            peer_manager.network_globals.connected_or_dialing_peers(),
            target
        );

        // Check that we removed the peers that were not subscribed to any subnet
        // Should remove peers from subnet 0-2 first. Removing 3 peers subnets 0-3 now have 3
        // peers.
        // Should then remove 8 peers each from subnets 1-4. New total: 11 peers.
        // Therefore the remaining peer set should be each on their own subnet.
        // Lets check this:

        let connected_peers: std::collections::HashSet<_> = peer_manager
            .network_globals
            .peers
            .read()
            .connected_or_dialing_peers()
            .cloned()
            .collect();

        for peer in connected_peers.iter() {
            let position = peers.iter().position(|peer_id| peer_id == peer).unwrap();
            println!("{},{}", position, peer);
        }

        println!();

        for peer in connected_peers.iter() {
            let position = peers.iter().position(|peer_id| peer_id == peer).unwrap();
            println!("{},{}", position, peer);

            if position < 15 {
                let y = position % 4;
                for x in 0..4 {
                    let alternative_index = y + 4 * x;
                    if alternative_index != position && alternative_index < 15 {
                        // Make sure a peer on the same subnet has been removed
                        println!(
                            "Check against: {}, {}",
                            alternative_index, &peers[alternative_index]
                        );
                        assert!(!connected_peers.contains(&peers[alternative_index]));
                    }
                }
            }
        }
    }

    /// Test the pruning logic to prioritise peers with the most subnets
    ///
    /// Create 6 peers.
    /// Peer0: None
    /// Peer1 : Subnet 1,2,3
    /// Peer2 : Subnet 1,2
    /// Peer3 : Subnet 3
    /// Peer4 : Subnet 1
    /// Peer5 : Subnet 2
    ///
    /// Prune 3 peers: Should be Peer0, Peer 4 and Peer 5 because (4 and 5) are both on the subnet with the
    /// most peers and have the least subscribed long-lived subnets. And peer 0 because it has no
    /// long-lived subnet.
    #[tokio::test]
    async fn test_peer_manager_prune_subnet_peers_most_subscribed() {
        let target = 3;
        let mut peer_manager = build_peer_manager(target).await;

        // Create 6 peers to connect to.
        let mut peers = Vec::new();
        for x in 0..6 {
            let peer = PeerId::random();
            peer_manager.inject_connect_ingoing(&peer, "/ip4/0.0.0.0".parse().unwrap(), None);

            // Have some of the peers be on a long-lived subnet
            let mut attnets = crate::types::EnrAttestationBitfield::default();

            match x {
                0 => {}
                1 => {
                    attnets.set(1, true);
                    attnets.set(2, true);
                    attnets.set(3, true);
                }
                2 => {
                    attnets.set(1, true);
                    attnets.set(2, true);
                }
                3 => {
                    attnets.set(3, true);
                }
                4 => {
                    attnets.set(1, true);
                }
                5 => {
                    attnets.set(2, true);
                }
                _ => unreachable!(),
            }

            let metadata = crate::rpc::MetaDataV2 {
                seq_number: 0,
                attnets,
                syncnets: Default::default(),
            };
            peer_manager
                .network_globals
                .peers
                .write()
                .peer_info_mut(&peer)
                .unwrap()
                .set_meta_data(MetaData::V2(metadata));
            let long_lived_subnets = peer_manager
                .network_globals
                .peers
                .read()
                .peer_info(&peer)
                .unwrap()
                .long_lived_subnets();
            for subnet in long_lived_subnets {
                println!("Subnet: {:?}", subnet);
                peer_manager
                    .network_globals
                    .peers
                    .write()
                    .add_subscription(&peer, subnet);
            }
            println!("{},{}", x, peer);
            peers.push(peer);
        }

        // Perform the heartbeat.
        peer_manager.heartbeat();

        // Tests that when we are over the target peer limit, after disconnecting an unhealthy peer,
        // the number of connected peers updates and we will not remove too many peers.
        assert_eq!(
            peer_manager.network_globals.connected_or_dialing_peers(),
            target
        );

        // Check that we removed peers 4 and 5
        let connected_peers: std::collections::HashSet<_> = peer_manager
            .network_globals
            .peers
            .read()
            .connected_or_dialing_peers()
            .cloned()
            .collect();

        assert!(!connected_peers.contains(&peers[0]));
        assert!(!connected_peers.contains(&peers[4]));
        assert!(!connected_peers.contains(&peers[5]));
    }

    /// Test the pruning logic to prioritise peers with the most subnets, but not at the expense of
    /// removing our few sync-committee subnets.
    ///
    /// Create 6 peers.
    /// Peer0: None
    /// Peer1 : Subnet 1,2,3,
    /// Peer2 : Subnet 1,2,
    /// Peer3 : Subnet 3
    /// Peer4 : Subnet 1,2,  Sync-committee-1
    /// Peer5 : Subnet 1,2,  Sync-committee-2
    ///
    /// Prune 3 peers: Should be Peer0, Peer1 and Peer2 because (4 and 5 are on a sync-committee)
    #[tokio::test]
    async fn test_peer_manager_prune_subnet_peers_sync_committee() {
        let target = 3;
        let mut peer_manager = build_peer_manager(target).await;

        // Create 6 peers to connect to.
        let mut peers = Vec::new();
        for x in 0..6 {
            let peer = PeerId::random();
            peer_manager.inject_connect_ingoing(&peer, "/ip4/0.0.0.0".parse().unwrap(), None);

            // Have some of the peers be on a long-lived subnet
            let mut attnets = crate::types::EnrAttestationBitfield::default();
            let mut syncnets = crate::types::EnrSyncCommitteeBitfield::default();

            match x {
                0 => {}
                1 => {
                    attnets.set(1, true);
                    attnets.set(2, true);
                    attnets.set(3, true);
                }
                2 => {
                    attnets.set(1, true);
                    attnets.set(2, true);
                }
                3 => {
                    attnets.set(3, true);
                }
                4 => {
                    attnets.set(1, true);
                    attnets.set(2, true);
                    syncnets.set(1, true);
                }
                5 => {
                    attnets.set(1, true);
                    attnets.set(2, true);
                    syncnets.set(2, true);
                }
                _ => unreachable!(),
            }

            let metadata = crate::rpc::MetaDataV2 {
                seq_number: 0,
                attnets,
                syncnets,
            };
            peer_manager
                .network_globals
                .peers
                .write()
                .peer_info_mut(&peer)
                .unwrap()
                .set_meta_data(MetaData::V2(metadata));
            let long_lived_subnets = peer_manager
                .network_globals
                .peers
                .read()
                .peer_info(&peer)
                .unwrap()
                .long_lived_subnets();
            println!("{},{}", x, peer);
            for subnet in long_lived_subnets {
                println!("Subnet: {:?}", subnet);
                peer_manager
                    .network_globals
                    .peers
                    .write()
                    .add_subscription(&peer, subnet);
            }
            peers.push(peer);
        }

        // Perform the heartbeat.
        peer_manager.heartbeat();

        // Tests that when we are over the target peer limit, after disconnecting an unhealthy peer,
        // the number of connected peers updates and we will not remove too many peers.
        assert_eq!(
            peer_manager.network_globals.connected_or_dialing_peers(),
            target
        );

        // Check that we removed peers 4 and 5
        let connected_peers: std::collections::HashSet<_> = peer_manager
            .network_globals
            .peers
            .read()
            .connected_or_dialing_peers()
            .cloned()
            .collect();

        assert!(!connected_peers.contains(&peers[0]));
        assert!(!connected_peers.contains(&peers[1]));
        assert!(!connected_peers.contains(&peers[2]));
    }

    /// This test is for reproducing the issue:
    /// https://github.com/sigp/lighthouse/pull/3236#issue-1256432659
    ///
    /// Whether the issue happens depends on `subnet_to_peer` (HashMap), since HashMap doesn't
    /// guarantee a particular order of iteration. So we repeat the test case to try to reproduce
    /// the issue.
    #[tokio::test]
    async fn test_peer_manager_prune_based_on_subnet_count_repeat() {
        for _ in 0..100 {
            test_peer_manager_prune_based_on_subnet_count().await;
        }
    }

    /// Test the pruning logic to prioritize peers with the most subnets. This test specifies
    /// the connection direction for the peers.
    /// Either Peer 4 or 5 is expected to be removed in this test case.
    ///
    /// Create 8 peers.
    /// Peer0 (out) : Subnet 1, Sync-committee-1
    /// Peer1 (out) : Subnet 1, Sync-committee-1
    /// Peer2 (out) : Subnet 2, Sync-committee-2
    /// Peer3 (out) : Subnet 2, Sync-committee-2
    /// Peer4 (out) : Subnet 3
    /// Peer5 (out) : Subnet 3
    /// Peer6 (in) : Subnet 4
    /// Peer7 (in) : Subnet 5
    async fn test_peer_manager_prune_based_on_subnet_count() {
        let target = 7;
        let mut peer_manager = build_peer_manager(target).await;

        // Create 8 peers to connect to.
        let mut peers = Vec::new();
        for x in 0..8 {
            let peer = PeerId::random();

            // Have some of the peers be on a long-lived subnet
            let mut attnets = crate::types::EnrAttestationBitfield::default();
            let mut syncnets = crate::types::EnrSyncCommitteeBitfield::default();

            match x {
                0 => {
                    peer_manager.inject_connect_outgoing(
                        &peer,
                        "/ip4/0.0.0.0".parse().unwrap(),
                        None,
                    );
                    attnets.set(1, true);
                    syncnets.set(1, true);
                }
                1 => {
                    peer_manager.inject_connect_outgoing(
                        &peer,
                        "/ip4/0.0.0.0".parse().unwrap(),
                        None,
                    );
                    attnets.set(1, true);
                    syncnets.set(1, true);
                }
                2 => {
                    peer_manager.inject_connect_outgoing(
                        &peer,
                        "/ip4/0.0.0.0".parse().unwrap(),
                        None,
                    );
                    attnets.set(2, true);
                    syncnets.set(2, true);
                }
                3 => {
                    peer_manager.inject_connect_outgoing(
                        &peer,
                        "/ip4/0.0.0.0".parse().unwrap(),
                        None,
                    );
                    attnets.set(2, true);
                    syncnets.set(2, true);
                }
                4 => {
                    peer_manager.inject_connect_outgoing(
                        &peer,
                        "/ip4/0.0.0.0".parse().unwrap(),
                        None,
                    );
                    attnets.set(3, true);
                }
                5 => {
                    peer_manager.inject_connect_outgoing(
                        &peer,
                        "/ip4/0.0.0.0".parse().unwrap(),
                        None,
                    );
                    attnets.set(3, true);
                }
                6 => {
                    peer_manager.inject_connect_ingoing(
                        &peer,
                        "/ip4/0.0.0.0".parse().unwrap(),
                        None,
                    );
                    attnets.set(4, true);
                }
                7 => {
                    peer_manager.inject_connect_ingoing(
                        &peer,
                        "/ip4/0.0.0.0".parse().unwrap(),
                        None,
                    );
                    attnets.set(5, true);
                }
                _ => unreachable!(),
            }

            let metadata = crate::rpc::MetaDataV2 {
                seq_number: 0,
                attnets,
                syncnets,
            };
            peer_manager
                .network_globals
                .peers
                .write()
                .peer_info_mut(&peer)
                .unwrap()
                .set_meta_data(MetaData::V2(metadata));
            let long_lived_subnets = peer_manager
                .network_globals
                .peers
                .read()
                .peer_info(&peer)
                .unwrap()
                .long_lived_subnets();
            println!("{},{}", x, peer);
            for subnet in long_lived_subnets {
                println!("Subnet: {:?}", subnet);
                peer_manager
                    .network_globals
                    .peers
                    .write()
                    .add_subscription(&peer, subnet);
            }
            peers.push(peer);
        }

        // Perform the heartbeat.
        peer_manager.heartbeat();

        // Tests that when we are over the target peer limit, after disconnecting an unhealthy peer,
        // the number of connected peers updates and we will not remove too many peers.
        assert_eq!(
            peer_manager.network_globals.connected_or_dialing_peers(),
            target
        );

        let connected_peers: std::collections::HashSet<_> = peer_manager
            .network_globals
            .peers
            .read()
            .connected_or_dialing_peers()
            .cloned()
            .collect();

        // Either peer 4 or 5 should be removed.
        // Check that we keep 6 and 7 peers, which we have few on a particular subnet.
        assert!(connected_peers.contains(&peers[6]));
        assert!(connected_peers.contains(&peers[7]));
    }

    // Test properties PeerManager should have using randomly generated input.
    #[cfg(test)]
    mod property_based_tests {
        use crate::peer_manager::config::DEFAULT_TARGET_PEERS;
        use crate::peer_manager::tests::build_peer_manager_with_trusted_peers;
        use crate::rpc::MetaData;
        use libp2p::PeerId;
        use quickcheck::{Arbitrary, Gen, TestResult};
        use quickcheck_macros::quickcheck;
        use tokio::runtime::Runtime;
        use typenum::Unsigned;
        use types::{
            altair::consts::SyncCommitteeSubnetCount, phase0::consts::AttestationSubnetCount,
        };

        #[derive(Clone, Debug)]
        struct PeerCondition {
            peer_id: PeerId,
            outgoing: bool,
            attestation_net_bitfield: Vec<bool>,
            sync_committee_net_bitfield: Vec<bool>,
            score: f64,
            trusted: bool,
            gossipsub_score: f64,
        }

        impl Arbitrary for PeerCondition {
            fn arbitrary(g: &mut Gen) -> Self {
                let attestation_net_bitfield = {
                    let len = AttestationSubnetCount::USIZE;
                    let mut bitfield = Vec::with_capacity(len);
                    for _ in 0..len {
                        bitfield.push(bool::arbitrary(g));
                    }
                    bitfield
                };

                let sync_committee_net_bitfield = {
                    let len = SyncCommitteeSubnetCount::USIZE;
                    let mut bitfield = Vec::with_capacity(len);
                    for _ in 0..len {
                        bitfield.push(bool::arbitrary(g));
                    }
                    bitfield
                };

                PeerCondition {
                    peer_id: PeerId::random(),
                    outgoing: bool::arbitrary(g),
                    attestation_net_bitfield,
                    sync_committee_net_bitfield,
                    score: f64::arbitrary(g),
                    trusted: bool::arbitrary(g),
                    gossipsub_score: f64::arbitrary(g),
                }
            }
        }

        #[quickcheck]
        fn prune_excess_peers(peer_conditions: Vec<PeerCondition>) -> TestResult {
            let target_peer_count = DEFAULT_TARGET_PEERS;
            if peer_conditions.len() < target_peer_count {
                return TestResult::discard();
            }
            let trusted_peers: Vec<_> = peer_conditions
                .iter()
                .filter_map(|p| if p.trusted { Some(p.peer_id) } else { None })
                .collect();
            // If we have a high percentage of trusted peers, it is very difficult to reason about
            // the expected results of the pruning.
            if trusted_peers.len() > peer_conditions.len() / 3_usize {
                return TestResult::discard();
            }
            let rt = Runtime::new().unwrap();

            rt.block_on(async move {
                // Collect all the trusted peers
                let mut peer_manager =
                    build_peer_manager_with_trusted_peers(trusted_peers, target_peer_count).await;

                // Create peers based on the randomly generated conditions.
                for condition in &peer_conditions {
                    let mut attnets = crate::types::EnrAttestationBitfield::default();
                    let mut syncnets = crate::types::EnrSyncCommitteeBitfield::default();

                    if condition.outgoing {
                        peer_manager.inject_connect_outgoing(
                            &condition.peer_id,
                            "/ip4/0.0.0.0".parse().unwrap(),
                            None,
                        );
                    } else {
                        peer_manager.inject_connect_ingoing(
                            &condition.peer_id,
                            "/ip4/0.0.0.0".parse().unwrap(),
                            None,
                        );
                    }

                    for (i, value) in condition.attestation_net_bitfield.iter().enumerate() {
                        attnets.set(i, *value);
                    }

                    for (i, value) in condition.sync_committee_net_bitfield.iter().enumerate() {
                        syncnets.set(i, *value);
                    }

                    let metadata = crate::rpc::MetaDataV2 {
                        seq_number: 0,
                        attnets,
                        syncnets,
                    };

                    let mut peer_db = peer_manager.network_globals.peers.write();
                    let peer_info = peer_db.peer_info_mut(&condition.peer_id).unwrap();
                    peer_info.set_meta_data(MetaData::V2(metadata));
                    peer_info.set_gossipsub_score(condition.gossipsub_score);
                    peer_info.add_to_score(condition.score);

                    for subnet in peer_info.long_lived_subnets() {
                        peer_db.add_subscription(&condition.peer_id, subnet);
                    }
                }

                // Perform the heartbeat.
                peer_manager.heartbeat();

                // The minimum number of connected peers cannot be less than the target peer count
                // or submitted peers.

                let expected_peer_count = target_peer_count.min(peer_conditions.len());
                // Trusted peers could make this larger however.
                let no_of_trusted_peers = peer_conditions
                    .iter()
                    .filter(|condition| condition.trusted)
                    .count();
                let expected_peer_count = expected_peer_count.max(no_of_trusted_peers);

                let target_peer_condition =
                    peer_manager.network_globals.connected_or_dialing_peers()
                        == expected_peer_count;

                // It could be that we reach our target outbound limit and are unable to prune any
                // extra, which violates the target_peer_condition.
                let outbound_peers = peer_manager.network_globals.connected_outbound_only_peers();
                let hit_outbound_limit = outbound_peers == peer_manager.target_outbound_peers();

                // No trusted peers should be disconnected
                let trusted_peer_disconnected = peer_conditions.iter().any(|condition| {
                    condition.trusted
                        && !peer_manager
                            .network_globals
                            .peers
                            .read()
                            .is_connected(&condition.peer_id)
                });

                TestResult::from_bool(
                    (target_peer_condition || hit_outbound_limit) && !trusted_peer_disconnected,
                )
            })
        }
    }
}<|MERGE_RESOLUTION|>--- conflicted
+++ resolved
@@ -557,11 +557,7 @@
                     Protocol::BlocksByRange => PeerAction::MidToleranceError,
                     Protocol::BlocksByRoot => PeerAction::MidToleranceError,
                     Protocol::BlobsByRange => PeerAction::MidToleranceError,
-<<<<<<< HEAD
-                    // Lighthouse does not currently make light client requests; therefore, this
-=======
                     // Grandine does not currently make light client requests; therefore, this
->>>>>>> a9904d88
                     // is an unexpected scenario. We do not ban the peer for rate limiting.
                     Protocol::LightClientBootstrap => return,
                     Protocol::LightClientOptimisticUpdate => return,
