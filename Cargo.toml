[package]
name = 'eth2_libp2p'
version = '0.2.0'
authors = [
    'Grandine Team <info@grandine.io>',
    'Sigma Prime <contact@sigmaprime.io>',
]
edition = { workspace = true }

[dependencies]
alloy-rlp = { workspace = true }
anyhow = { workspace = true }
async-channel = { workspace = true }
asynchronous-codec = { workspace = true }
bls = { workspace = true }
bytes = { workspace = true }
delay_map = { workspace = true }
dirs = { workspace = true }
discv5 = { workspace = true }
either = { workspace = true }
eip_7594 = { workspace = true }
enum-iterator = { workspace = true }
ethereum-types = { workspace = true }
fnv = { workspace = true }
futures = { workspace = true }
futures-timer = { workspace = true }
gossipsub = { workspace = true }
grandine_version = { workspace = true }
helper_functions = { workspace = true }
hex = { workspace = true }
<<<<<<< HEAD
=======
hex_fmt = { workspace = true }
>>>>>>> 8c1cfa9e
itertools = { workspace = true }
libp2p = { workspace = true }
libp2p-mplex = { workspace = true }
lru = { workspace = true }
once_cell = { workspace = true }
parking_lot = { workspace = true }
prometheus = { workspace = true }
prometheus-client = { workspace = true }
quick-protobuf = { workspace = true }
quick-protobuf-codec = { workspace = true }
rand = { workspace = true }
regex = { workspace = true }
serde = { workspace = true }
sha2 = { workspace = true }
slog = { workspace = true }
smallvec = { workspace = true }
snap = { workspace = true }
ssz = { workspace = true }
std_ext = { workspace = true }
strum = { workspace = true }
tiny-keccak = { workspace = true }
tokio = { workspace = true }
tokio-io-timeout = { workspace = true }
tokio-util = { workspace = true }
try_from_iterator = { workspace = true }
typenum = { workspace = true }
types = { workspace = true }
unsigned-varint = { workspace = true }
void = { workspace = true }

[dev-dependencies]
async-std = { version = '1.6.3', features = ["unstable"] }
async-channel = { workspace = true }
exit-future = { version = '0.2.0' }
quickcheck = { workspace = true }
quickcheck_macros = { workspace = true }
slog-async = { workspace = true }
slog-term = { workspace = true }
tempfile = { workspace = true }

[features]
default = ["serde"]
libp2p-websocket = []
serde = []<|MERGE_RESOLUTION|>--- conflicted
+++ resolved
@@ -28,10 +28,7 @@
 grandine_version = { workspace = true }
 helper_functions = { workspace = true }
 hex = { workspace = true }
-<<<<<<< HEAD
-=======
 hex_fmt = { workspace = true }
->>>>>>> 8c1cfa9e
 itertools = { workspace = true }
 libp2p = { workspace = true }
 libp2p-mplex = { workspace = true }
